--- conflicted
+++ resolved
@@ -6,14 +6,9 @@
 	"testing"
 
 	"github.com/opentable/sous/config"
-<<<<<<< HEAD
-	sous "github.com/opentable/sous/lib"
-	"github.com/opentable/sous/util/shell"
-=======
 	"github.com/opentable/sous/ext/storage"
 	"github.com/opentable/sous/lib"
 	"github.com/samsalisbury/psyringe"
->>>>>>> 6d7bce52
 )
 
 func TestBuildGraph(t *testing.T) {
@@ -29,37 +24,6 @@
 	}
 
 }
-
-<<<<<<< HEAD
-func TestNewBuildConfig(t *testing.T) {
-	f := &config.DeployFilterFlags{}
-	p := &config.PolicyFlags{}
-	bc := &sous.BuildContext{
-		Sh: &shell.Sh{},
-		Source: sous.SourceContext{
-			RemoteURL: "github.com/opentable/present",
-			RemoteURLs: []string{
-				"github.com/opentable/present",
-				"github.com/opentable/also",
-			},
-			Revision:           "abcdef",
-			NearestTagName:     "1.2.3",
-			NearestTagRevision: "abcdef",
-			Tags: []sous.Tag{
-				sous.Tag{Name: "1.2.3"},
-			},
-		},
-	}
-
-	cfg := newBuildConfig(f, p, bc)
-	if cfg.Tag != `1.2.3` {
-		t.Errorf("Build config's tag wasn't 1.2.3: %#v", cfg.Tag)
-	}
-	if err := cfg.Validate(); err != nil {
-		t.Errorf("Not valid build config: %+v", err)
-	}
-
-=======
 func injectedStateManager(t *testing.T, cfg *config.Config) *StateManager {
 	g := psyringe.New()
 	g.Add(newStateManager)
@@ -93,5 +57,33 @@
 	if _, ok := smgr.StateManager.(*storage.GitStateManager); !ok {
 		t.Errorf("Injected %#v which isn't a GitStateManager", smgr)
 	}
->>>>>>> 6d7bce52
+}
+func TestNewBuildConfig(t *testing.T) {
+	f := &config.DeployFilterFlags{}
+	p := &config.PolicyFlags{}
+	bc := &sous.BuildContext{
+		Sh: &shell.Sh{},
+		Source: sous.SourceContext{
+			RemoteURL: "github.com/opentable/present",
+			RemoteURLs: []string{
+				"github.com/opentable/present",
+				"github.com/opentable/also",
+			},
+			Revision:           "abcdef",
+			NearestTagName:     "1.2.3",
+			NearestTagRevision: "abcdef",
+			Tags: []sous.Tag{
+				sous.Tag{Name: "1.2.3"},
+			},
+		},
+	}
+
+	cfg := newBuildConfig(f, p, bc)
+	if cfg.Tag != `1.2.3` {
+		t.Errorf("Build config's tag wasn't 1.2.3: %#v", cfg.Tag)
+	}
+	if err := cfg.Validate(); err != nil {
+		t.Errorf("Not valid build config: %+v", err)
+	}
+
 }