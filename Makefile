SHELL := /usr/bin/env bash

XDG_DATA_HOME ?= $(HOME)/.local/share
DEV_POSTGRES_DIR ?= $(XDG_DATA_HOME)/sous/postgres
DEV_POSTGRES_DATA_DIR ?= $(DEV_POSTGRES_DIR)/data
PGPORT ?= 6543

DB_NAME = sous
TEST_DB_NAME = sous_test_template

LIQUIBASE_DEFAULTS := ./dev_support/liquibase/liquibase.properties
LIQUIBASE_SERVER := jdbc:postgresql://localhost:$(PGPORT)
LIQUIBASE_SHARED_FLAGS = --changeLogFile=database/changelog.xml --defaultsFile=./dev_support/liquibase/liquibase.properties

LIQUIBASE_FLAGS := --url $(LIQUIBASE_SERVER)/$(DB_NAME) $(LIQUIBASE_SHARED_FLAGS)
LIQUIBASE_TEST_FLAGS := --url $(LIQUIBASE_SERVER)/$(TEST_DB_NAME) $(LIQUIBASE_SHARED_FLAGS)

SQLITE_URL := https://sqlite.org/2017/sqlite-autoconf-3160200.tar.gz
GO_VERSION := 1.10
DESCRIPTION := "Sous is a tool for building, testing, and deploying applications, using Docker, Mesos, and Singularity."
URL := https://github.com/opentable/sous

TAG_TEST := git describe --exact-match --abbrev=0 2>/dev/null
ifeq ($(shell $(TAG_TEST) ; echo $$?), 128)
GIT_TAG := 0.0.0
else
GIT_TAG := $(shell $(TAG_TEST))
endif

REPO_ROOT := $(shell git rev-parse --show-toplevel)
SMOKE_TEST_BASEDIR ?= $(REPO_ROOT)/.smoketest
SMOKE_TEST_DATA_DIR ?= $(SMOKE_TEST_BASEDIR)/$(DATE)
SMOKE_TEST_LATEST_LINK ?= $(SMOKE_TEST_BASEDIR)/latest
SMOKE_TEST_BINARY ?= $(SMOKE_TEST_DATA_DIR)/sous

# install-dev uses DESC and DATE to make a git described, timestamped dev build.
DESC := $(shell git describe)
DATE := $(shell date +%Y-%m-%dT%H-%M-%S)
DEV_VERSION := "$(DESC)-devbuild-$(DATE)"

SOUS_BIN_PATH := $(shell which sous 2> /dev/null || echo $$GOPATH/bin/sous)

# Sous releases are tagged with format v0.0.0. semv library
# does not understand the v prefix, so this lops it off.
SOUS_VERSION ?= $(shell echo $(GIT_TAG) | sed 's/^v//')

ifeq ($(shell git diff-index --quiet HEAD ; echo $$?),0)
COMMIT := $(shell git rev-parse HEAD)
else
COMMIT := DIRTY
endif

ifndef SOUS_QA_DESC
QA_DESC := `pwd`/qa_desc.json
else
QA_DESC := $(SOUS_QA_DESC)
endif

ifndef INTEGRATION_TEST_TIMEOUT
INTEGRATION_TEST_TIMEOUT := 30m
endif


FLAGS := "-X 'main.Revision=$(COMMIT)' -X 'main.VersionString=$(SOUS_VERSION)'"
BIN_DIR := artifacts/bin
DARWIN_RELEASE_DIR := sous-darwin-amd64_$(SOUS_VERSION)
LINUX_RELEASE_DIR := sous-linux-amd64_$(SOUS_VERSION)
RELEASE_DIRS := $(DARWIN_RELEASE_DIR) $(LINUX_RELEASE_DIR)
DARWIN_TARBALL := $(DARWIN_RELEASE_DIR).tar.gz
LINUX_TARBALL := $(LINUX_RELEASE_DIR).tar.gz
CONCAT_XGO_ARGS := -go $(GO_VERSION) -branch master -deps $(SQLITE_URL) --dest $(BIN_DIR) --ldflags $(FLAGS)
COVER_DIR := /tmp/sous-cover
TEST_VERBOSE := $(if $(VERBOSE),-v,)
SOUS_PACKAGES:= $(shell go list -f '{{.ImportPath}}' ./... | grep -v 'vendor')
SOUS_PACKAGES_WITH_TESTS:= $(shell go list -f '{{if len .TestGoFiles}}{{.ImportPath}}{{end}}' ./...)
SOUS_TC_PACKAGES=$(shell docker run --rm -v $(PWD):/go/src/github.com/opentable/sous -w /go/src/github.com/opentable/sous golang:1.10 go list -f '{{if len .TestGoFiles}}{{.ImportPath}}{{end}}' ./... | sed 's/_\/app/github.com\/opentable\/sous/')
SOUS_CONTAINER_IMAGES:= "docker images | egrep '127.0.0.1:5000|testregistry_'"
TC_TEMP_DIR ?= /tmp/sous

print-%  : ; @echo $* = $($*)
export-% : ; @echo $($*)
help:
	@echo --- options:
	@echo make clean
	@echo "make clean-containers: Destroy and delete local testing containers."
	@echo make coverage
	@echo make legendary
	@echo "make release:  Both linux and darwin"
	@echo "make setup-containers: pull and start containers for integration testing."
	@echo "make test: all tests"
	@echo "make test-unit: unit tests"
	@echo "make test-gofmt: gofmt tests"
	@echo "make test-integration: integration tests"
	@echo "make test-staticcheck: runs static code analysis against project packages."
	@echo "make wip: puts a marker file into workspace to prevent Travis from passing the build."
	@echo "make build-debug: builds a linux debug version "
	@echo "make generate-ctags: builds a tags file for project"
	@echo
	@echo "Add VERBOSE=1 for tons of extra output."

build-debug: build-debug-linux build-debug-darwin

build-debug-linux:
	@if [[ $(SOUS_VERSION) != *"debug" ]]; then echo 'missing debug at the end of semv, please add'; exit -1; fi
	echo "building debug version" $(SOUS_VERSION) "to" $(BIN_DIR) "with" $(CONCAT_XGO_ARGS)
	mkdir -p $(BIN_DIR)
	xgo $(CONCAT_XGO_ARGS) --targets=linux/amd64 ./
	mv ./artifacts/bin/sous-linux-amd64 ./artifacts/bin/sous-linux-$(SOUS_VERSION)

build-debug-darwin:
	@if [[ $(SOUS_VERSION) != *"debug" ]]; then echo 'missing debug at the end of semv, please add'; exit -1; fi
	echo "building debug version" $(SOUS_VERSION) "to" $(BIN_DIR) "with" $(CONCAT_XGO_ARGS)
	mkdir -p $(BIN_DIR)
	xgo $(CONCAT_XGO_ARGS) --targets=darwin/amd64 -out darwin ./
	mv ./artifacts/bin/darwin* ./artifacts/bin/sous-darwin-$(SOUS_VERSION)

install-debug-linux: build-debug-linux
	rm $(SOUS_BIN_PATH) || true
	cp ./artifacts/bin/sous-linux-$(SOUS_VERSION) $(SOUS_BIN_PATH)
	cp ./artifacts/bin/sous-linux-$(SOUS_VERSION) ./artifacts/bin/sous-$(SOUS_VERSION)
	sous version

install-debug-darwin: build-debug-darwin
	brew uninstall opentable/public/sous || true
	rm $(SOUS_BIN_PATH) || true
	cp ./artifacts/bin/sous-darwin-$(SOUS_VERSION) $(SOUS_BIN_PATH)
	sous version

clean:
	rm -rf $(COVER_DIR)
	git ls-files -z -o --exclude=.cleanprotect --exclude-per-directory=.cleanprotect | xargs -0 rm -rf
	rm -f $(QA_DESC)

clean-containers: clean-container-certs clean-running-containers clean-container-images

clean-container-images:
	@if (( $$("$(SOUS_CONTAINER_IMAGES)" | wc -l) > 0 )); then echo 'found docker images, deleting:'; "$(SOUS_CONTAINER_IMAGES)" | awk '{ print $$3 }' | xargs docker rmi -f; fi

clean-container-certs:
	rm -f ./integration/test-registry/docker-registry/testing.crt

clean-running-containers:
	@if (( $$(docker ps -q | wc -l) > 0 )); then echo 'found running containers, killing:'; docker ps -q | xargs docker kill; fi
	@if (( $$(docker ps -aq | wc -l) > 0 )); then echo 'found container instances, deleting:'; docker ps -aq | xargs docker rm; fi

gitlog:
	git log `git describe --abbrev=0`..HEAD

install-dev:
	brew uninstall opentable/public/sous || true
	rm "$$(which sous)" || true
	go install -ldflags "-X main.VersionString=$(DEV_VERSION)"
	echo "Now run 'hash -r && sous version' to make sure you are using the dev version of sous."

homebrew:
	@command -v brew > /dev/null 2>&1 || \
		( echo "$(MAKECMDGOALS) requires homebrew, see https://brew.sh/"; \
		exit 1 )

install-brew: homebrew
	rm "$$(which sous)" || true
	brew uninstall opentable/public/sous || true
	brew install opentable/public/sous
	echo "Now run 'hash -r && sous version' to make sure you are using the homebrew-installed sous."

install-fpm:
	gem install --no-ri --no-rdoc fpm

install-jfrog:
	go get github.com/jfrogdev/jfrog-cli-go/jfrog

install-ggen:
	cd bin/ggen && go install ./

install-stringer:
	go get golang.org/x/tools/cmd/stringer

install-xgo:
	go get github.com/karalabe/xgo

install-govendor:
	go get github.com/kardianos/govendor

install-engulf:
	go get github.com/nyarly/engulf

install-staticcheck:
	go install -v ./vendor/honnef.co/go/tools/cmd/staticcheck

install-metalinter:
	go get github.com/alecthomas/gometalinter

install-liquibase:
	brew install liquibase

install-linters: install-metalinter
	gometalinter --install > /dev/null

install-gotags:
	go get -u github.com/jstemmer/gotags

install-build-tools: install-xgo install-govendor install-engulf install-staticcheck

generate-ctags: install-gotags
	gotags -R -f .tags .

release: artifacts/$(DARWIN_TARBALL) artifacts/$(LINUX_TARBALL) artifacts/sous_$(SOUS_VERSION)_amd64.deb

artifactory: artifacts/sous_$(SOUS_VERSION)_amd64.deb
	jfrog rt upload -deb trusty/main/amd64 artifacts/sous_$(SOUS_VERSION)_amd64.deb opentable-ppa/pool/sous_$(SOUS_VERSION)_amd64.deb

deb-build: artifacts/sous_$(SOUS_VERSION)_amd64.deb

linux-build: artifacts/$(LINUX_RELEASE_DIR)/sous
	ln -sf ../$< dev_support/sous_linux

semvertagchk:
	@echo "$(SOUS_VERSION)" | egrep ^[0-9]+\.[0-9]+\.[0-9]+

sous-qa-setup: ./dev_support/sous_qa_setup/*.go ./util/test_with_docker/*.go
	go build $(EXTRA_GO_FLAGS) ./dev_support/sous_qa_setup


reject-wip:
	test ! -f workinprogress

wip:
	touch workinprogress
	git add workinprogress
	git commit --squash=HEAD -m "Making WIP" --no-gpg-sign --no-verify

coverage: $(COVER_DIR)
	engulf -s --coverdir=$(COVER_DIR) \
		--exclude '/vendor,integration/?,/bin/?,/dev_support/?,/util/test_with_docker/?,/examples/?,/util/cmdr/cmdr-example/?'\
		--exclude-files='raw_client.go$$,_generated.go$$'\
		--merge-base=_merged.txt ./...

legendary: coverage
	legendary --hitlist .cadre/coverage.vim /tmp/sous-cover/*_merged.txt

test: test-gofmt test-staticcheck test-unit test-integration

test-dev: test-gofmt test-staticcheck test-unit-base

test-staticcheck: install-staticcheck
	staticcheck -ignore "$$(cat staticcheck.ignore)" $(SOUS_PACKAGES) || (echo "FAIL: staticcheck" && false)
	staticcheck -tags integration -ignore "$$(cat staticcheck.ignore)" github.com/opentable/sous/integration || (echo "FAIL: staticcheck" && false)

test-metalinter: install-linters
	gometalinter --config gometalinter.json ./...

test-gofmt:
	bin/check-gofmt

test-unit-base:
	go test $(EXTRA_GO_FLAGS) $(TEST_VERBOSE) -timeout 3m -race $(SOUS_PACKAGES_WITH_TESTS)

test-unit: postgres-test-prepare test-unit-base

test-integration: setup-containers
	@echo
	@echo
	@echo Integration tests timeout in $(INTEGRATION_TEST_TIMEOUT)
	@echo -n Began at:
	@date
	@echo Set INTEGRATION_TEST_TIMEOUT to override.
	@echo
	@echo
	SOUS_QA_DESC=$(QA_DESC) go test -count 1 -timeout $(INTEGRATION_TEST_TIMEOUT) $(EXTRA_GO_FLAGS)  $(TEST_VERBOSE) ./integration --tags=integration
	@date

$(SMOKE_TEST_BINARY):
	go build -o $@ -tags smoke -ldflags "-X main.VersionString=$(DEV_VERSION)"

$(SMOKE_TEST_DATA_DIR):
	mkdir -p $@

$(SMOKE_TEST_LATEST_LINK): $(SMOKE_TEST_DATA_DIR)
<<<<<<< HEAD
	ln -sfn $< $@
=======
	rm $@
	ln -sv $< $@
>>>>>>> 0772944b

.PHONY: test-smoke
test-smoke: $(SMOKE_TEST_BINARY) $(SMOKE_TEST_LATEST_LINK) setup-containers
	SMOKE_TEST_DATA_DIR=$(SMOKE_TEST_DATA_DIR)/data \
	SMOKE_TEST_BINARY=$(SMOKE_TEST_BINARY) \
	SOUS_QA_DESC=$(QA_DESC) \
	go test -tags smoke -v -count 1 ./test/smoke

$(QA_DESC): sous-qa-setup
	./sous_qa_setup --compose-dir ./integration/test-registry/ --out-path=$(QA_DESC)

setup-containers: $(QA_DESC)

test-cli: setup-containers linux-build
	rm -rf integration/raw_shell_output/0*
	@date
	SOUS_QA_DESC=$(QA_DESC) go test $(EXTRA_GO_FLAGS) $(TEST_VERBOSE) -timeout 20m ./integration --tags=commandline


$(COVER_DIR):
	mkdir -p $@

artifacts/$(DARWIN_RELEASE_DIR)/sous:
	mkdir -p artifacts/$(DARWIN_RELEASE_DIR)
	cp -R doc/ artifacts/$(DARWIN_RELEASE_DIR)/doc
	cp README.md artifacts/$(DARWIN_RELEASE_DIR)
	cp LICENSE artifacts/$(DARWIN_RELEASE_DIR)
	mkdir -p $(BIN_DIR)
	xgo $(CONCAT_XGO_ARGS) --targets=darwin/amd64  ./
	mv $(BIN_DIR)/sous-darwin-10.6-amd64 $@

artifacts/$(LINUX_RELEASE_DIR)/sous:
	mkdir -p artifacts/$(LINUX_RELEASE_DIR)
	cp -R doc/ artifacts/$(LINUX_RELEASE_DIR)/doc
	cp README.md artifacts/$(LINUX_RELEASE_DIR)
	cp LICENSE artifacts/$(LINUX_RELEASE_DIR)
	mkdir -p $(BIN_DIR)
	xgo $(CONCAT_XGO_ARGS) --targets=linux/amd64  ./
	mv $(BIN_DIR)/sous-linux-amd64 $@

artifacts/$(LINUX_TARBALL): artifacts/$(LINUX_RELEASE_DIR)/sous
	cd artifacts && tar czv $(LINUX_RELEASE_DIR) > $(LINUX_TARBALL)

artifacts/$(DARWIN_TARBALL): artifacts/$(DARWIN_RELEASE_DIR)/sous
	cd artifacts && tar czv $(DARWIN_RELEASE_DIR) > $(DARWIN_TARBALL)

artifacts/sous_$(SOUS_VERSION)_amd64.deb: artifacts/$(LINUX_RELEASE_DIR)/sous
	fpm -s dir -t deb -n sous -v $(SOUS_VERSION) --description $(DESCRIPTION) --url $(URL) artifacts/$(LINUX_RELEASE_DIR)/sous=/usr/bin/sous
	mv sous_$(SOUS_VERSION)_amd64.deb artifacts/

$(DEV_POSTGRES_DATA_DIR):
	@if [ -d "$@" ]; then exit 0; fi
	install -d -m 0700 $@
	initdb $@

$(DEV_POSTGRES_DATA_DIR)/postgresql.conf: $(DEV_POSTGRES_DATA_DIR) dev_support/postgres/postgresql.conf
	cp dev_support/postgres/postgresql.conf $@

postgres-start: $(DEV_POSTGRES_DATA_DIR)/postgresql.conf
	if ! (pg_isready -h localhost -p $(PGPORT)); then \
		postgres -D $(DEV_POSTGRES_DATA_DIR) -p $(PGPORT) & \
		until pg_isready -h localhost -p $(PGPORT); do sleep 1; done \
	fi
	createdb -h localhost -p $(PGPORT) $(DB_NAME) > /dev/null 2>&1 || true
	liquibase $(LIQUIBASE_FLAGS) update

postgres-test-prepare: $(DEV_POSTGRES_DATA_DIR)/postgresql.conf postgres-create-testdb

postgres-create-testdb: postgres-start
	createdb -h localhost -p $(PGPORT) $(TEST_DB_NAME) > /dev/null 2>&1 || true
	liquibase $(LIQUIBASE_TEST_FLAGS) update

postgres-stop:
	pg_ctl stop -D $(DEV_POSTGRES_DATA_DIR) || true

postgres-connect:
	psql -h localhost -p $(PGPORT) sous

postgres-update-schema: postgres-start
	liquibase $(LIQUIBASE_FLAGS) update

postgres-clean: postgres-stop
	rm -r "$(DEV_POSTGRES_DIR)"

.PHONY: artifactory clean clean-containers clean-container-certs \
	clean-running-containers clean-container-images coverage deb-build \
	install-fpm install-jfrog install-ggen install-build-tools legendary release \
	semvertagchk test test-gofmt test-integration setup-containers test-unit \
	reject-wip wip staticcheck postgres-start postgres-stop postgres-connect \
	postgres-clean postgres-create-testdb build-debug homebrew install-gotags \
	install-debug-linux install-debug-darwin

#liquibase --url jdbc:postgresql://127.0.0.1:6543/sous --changeLogFile=database/changelog.xml update<|MERGE_RESOLUTION|>--- conflicted
+++ resolved
@@ -276,12 +276,7 @@
 	mkdir -p $@
 
 $(SMOKE_TEST_LATEST_LINK): $(SMOKE_TEST_DATA_DIR)
-<<<<<<< HEAD
 	ln -sfn $< $@
-=======
-	rm $@
-	ln -sv $< $@
->>>>>>> 0772944b
 
 .PHONY: test-smoke
 test-smoke: $(SMOKE_TEST_BINARY) $(SMOKE_TEST_LATEST_LINK) setup-containers
