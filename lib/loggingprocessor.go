--- conflicted
+++ resolved
@@ -28,36 +28,4 @@
 		callerInfo: logging.GetCallerInfo(logging.NotHere()),
 	}
 	logging.Deliver(msg, log.ls)
-<<<<<<< HEAD
-}
-
-type diffRezMessage struct {
-	resolution *DiffResolution
-	callerInfo logging.CallerInfo
-}
-
-func (msg diffRezMessage) DefaultLevel() logging.Level {
-	return logging.WarningLevel
-}
-
-func (msg diffRezMessage) Message() string {
-	return string(msg.resolution.Desc)
-}
-
-func (msg diffRezMessage) EachField(f logging.FieldReportFn) {
-	f("@loglov3-otl", "sous-diff-resolution")
-	msg.callerInfo.EachField(f)
-	f("sous-deployment-id", msg.resolution.DeploymentID.String())
-	f("sous-manifest-id", msg.resolution.ManifestID.String())
-	f("sous-resolution-description", string(msg.resolution.Desc))
-	if msg.resolution.Error != nil {
-		marshallable := buildMarshableError(msg.resolution.Error.error)
-		f("sous-resolution-errortype", marshallable.Type)
-		f("sous-resolution-errormessage", marshallable.String)
-	} else {
-		f("sous-resolution-errortype", "")
-		f("sous-resolution-errormessage", "")
-	}
-=======
->>>>>>> b0e0b611
 }