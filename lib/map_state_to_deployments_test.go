package sous

import (
	"encoding/json"
	"testing"

	"github.com/samsalisbury/semv"
)

var project1 = SourceLocation{Repo: "github.com/user/project"}
var cluster1 = &Cluster{
	Name:    "cluster-1",
	Kind:    "singularity",
	BaseURL: "http://nothing.here.one",
	Env: EnvDefaults{
		"CLUSTER_LONG_NAME": Var("Cluster One"),
	},
}
var cluster2 = &Cluster{
	Name:    "cluster-2",
	Kind:    "singularity",
	BaseURL: "http://nothing.here.two",
	Env: EnvDefaults{
		"CLUSTER_LONG_NAME": Var("Cluster Two"),
	},
}

func makeTestState() *State {
	return &State{
		Defs: Defs{
			DockerRepo: "some.docker.repo",
			Clusters: Clusters{
				"cluster-1": cluster1,
				"cluster-2": cluster2,
			},
			EnvVars: EnvDefs{
				{
					Name:  "CLUSTER_LONG_NAME",
					Desc:  "The human-friendly name of this cluster.",
					Scope: "cluster",
					Type:  VarType("string"),
				},
			},
			Resources: ResDefs{
				{Name: "cpus", Type: "float"},
				{Name: "mem", Type: "memory_size"},
			},
		},
		Manifests: NewManifests(
			&Manifest{
				Source: project1,
				Owners: []string{"owner1"},
				Kind:   ManifestKindService,
				Deployments: DeploySpecs{
<<<<<<< HEAD
=======
					"Global": {
						DeployConfig: DeployConfig{
							Env: Env{
								"ALL": "IS ONE",
							},
							Metadata: Metadata{
								"everybody": "wants to be a cat",
							},
						},
					},

>>>>>>> b7685dc1
					"cluster-1": {
						Version: semv.MustParse("1.0.0"),
						DeployConfig: DeployConfig{
							Resources: Resources{
								"cpus": "1",
								"mem":  "1024",
							},
							Env: Env{
								"ENV_1": "ENV ONE",
							},
							Metadata: Metadata{
								"name": "O'Malley",
							},
							NumInstances: 2,
						},
					},
					"cluster-2": {
						Version: semv.MustParse("2.0.0"),
						DeployConfig: DeployConfig{
							Resources: Resources{
								"cpus": "2",
								"mem":  "2048",
							},
							Env: Env{
								"ENV_2": "ENV TWO",
							},
							Metadata: Metadata{
								"name": "Duchess",
							},
							NumInstances: 3,
						},
					},
				},
			},
			&Manifest{
				Source: project1,
				Flavor: "some-flavor",
				Owners: []string{"owner1flav"},
				Kind:   ManifestKindService,
				Deployments: DeploySpecs{
					"cluster-1": {
						Version: semv.MustParse("1.0.1"),
						DeployConfig: DeployConfig{
							Resources: Resources{
								"cpus": "1.5",
								"mem":  "1024",
							},
							Env: Env{
								"ENV_1": "ENV ONE FLAVORED",
							},
							NumInstances: 4,
						},
					},
					"cluster-2": {
						Version: semv.MustParse("2.0.1"),
						DeployConfig: DeployConfig{
							Resources: Resources{
								"cpus": "2.5",
								"mem":  "2048",
							},
							Env: Env{
								"ENV_2": "ENV TWO FLAVORED",
							},
							NumInstances: 5,
						},
					},
				},
			},
		),
	}
}

var expectedDeployments = NewDeployments(
	&Deployment{
		SourceID:    project1.SourceID(semv.MustParse("1.0.0")),
		ClusterName: "cluster-1",
		Cluster:     cluster1,
		Kind:        ManifestKindService,
		Owners:      NewOwnerSet("owner1"),
		DeployConfig: DeployConfig{
			Resources: Resources{
				"cpus": "1",
				"mem":  "1024",
			},
			Env: Env{
				"ENV_1":             "ENV ONE",
				"CLUSTER_LONG_NAME": "Cluster One",
			},
			Metadata: Metadata{
				"everybody": "wants to be a cat",
				"name":      "O'Malley",
			},
			NumInstances: 2,
		},
	},
	&Deployment{
		SourceID:    project1.SourceID(semv.MustParse("2.0.0")),
		ClusterName: "cluster-2",
		Cluster:     cluster2,
		Kind:        ManifestKindService,
		Owners:      NewOwnerSet("owner1"),
		DeployConfig: DeployConfig{
			Resources: Resources{
				"cpus": "2",
				"mem":  "2048",
			},
			Env: Env{
				"ENV_2":             "ENV TWO",
				"CLUSTER_LONG_NAME": "Cluster Two",
			},
			Metadata: Metadata{
				"everybody": "wants to be a cat",
				"name":      "Duchess",
			},
			NumInstances: 3,
		},
	},
	&Deployment{
		Flavor:      "some-flavor",
		SourceID:    project1.SourceID(semv.MustParse("1.0.1")),
		ClusterName: "cluster-1",
		Cluster:     cluster1,
		Kind:        ManifestKindService,
		Owners:      NewOwnerSet("owner1flav"),
		DeployConfig: DeployConfig{
			Resources: Resources{
				"cpus": "1.5",
				"mem":  "1024",
			},
			Env: Env{
				"ENV_1":             "ENV ONE FLAVORED",
				"CLUSTER_LONG_NAME": "Cluster One",
			},
			NumInstances: 4,
		},
	},
	&Deployment{
		Flavor:      "some-flavor",
		SourceID:    project1.SourceID(semv.MustParse("2.0.1")),
		ClusterName: "cluster-2",
		Cluster:     cluster2,
		Kind:        ManifestKindService,
		Owners:      NewOwnerSet("owner1flav"),
		DeployConfig: DeployConfig{
			Resources: Resources{
				"cpus": "2.5",
				"mem":  "2048",
			},
			Env: Env{
				"ENV_2":             "ENV TWO FLAVORED",
				"CLUSTER_LONG_NAME": "Cluster Two",
			},
			NumInstances: 5,
		},
	},
)

func TestState_DeploymentsCloned(t *testing.T) {
	actualDeployments, err := makeTestState().Deployments()
	if err != nil {
		t.Fatal(err)
	}
	actualDeployments = actualDeployments.Clone()

	exSnap := expectedDeployments.Snapshot()
	if len(actualDeployments.Snapshot()) != len(exSnap) {
		t.Error("deployments different lengths")
	}
	for id, expected := range exSnap {
		actual, ok := actualDeployments.Get(id)
		if !ok {
			t.Errorf("missing deployment %q", id)
			continue
		}
		if !actual.Equal(expected) {
			t.Errorf("\n\ngot:\n%v\n\nwant:\n%v\n", jsonDump(actual), jsonDump(expected))
		}
	}
}

var TestStateIndependentDeploySpecsState Manifests

func TestState_IndependentDeploySpecs(t *testing.T) {
	originalDeployments, err := makeTestState().Deployments()
	if err != nil {
		t.Fatal(err)
	}
	mid := ManifestID{Source: SourceLocation{Repo: "github.com/user/project"}}
	did := DeployID{ManifestID: mid, Cluster: "cluster-1"}
	originalDeployment, ok := originalDeployments.Get(did)
	if !ok {
		t.Fatalf("deployment %v not found", did)
	}
	originalJSON := jsonDump(originalDeployment)
	// We don't care about this result, but write it to global state to avoid
	// any compiler optimisation from eliding the call.
	TestStateIndependentDeploySpecsState, err = originalDeployments.Manifests(makeTestState().Defs)
	newDeployment, ok := originalDeployments.Get(did)
	if !ok {
		t.Fatalf("deployment %v went missing", did)
	}
	newJSON := jsonDump(newDeployment)

	if originalJSON != newJSON {
		t.Fatalf("original deployspec changed:\n\noriginal:\n%s\n\nnow:\n%s", originalJSON, newJSON)
	}
}

func TestState_Deployments(t *testing.T) {
	actualDeployments, err := makeTestState().Deployments()
	if err != nil {
		t.Fatal(err)
	}
	compareDeployments(t, expectedDeployments, actualDeployments)
}

func TestState_DeploymentsBounce(t *testing.T) {
	defs := makeTestState().Defs
	bounceManifests, err := expectedDeployments.Clone().Manifests(defs)
	if err != nil {
		t.Fatal(err)
	}
	bounceState := State{
		Defs:      defs,
		Manifests: bounceManifests,
	}
	actualDeployments, err := bounceState.Deployments()
	if err != nil {
		t.Fatal(err)
	}
	compareDeployments(t, expectedDeployments, actualDeployments)
}

func TestDeployments_Manifests(t *testing.T) {
	defs := makeTestState().Defs

	actualManifests, err := expectedDeployments.Clone().Manifests(defs)
	if err != nil {
		t.Fatal(err)
	}
	expectedManifests := makeTestState().Manifests

	compareManifests(t, expectedManifests, actualManifests)
}

func TestDeployments_ManifestsBounce(t *testing.T) {
	defs := makeTestState().Defs

	bounceDeployments, err := makeTestState().Deployments()
	if err != nil {
		t.Fatal(err)
	}

	actualManifests, err := bounceDeployments.Manifests(defs)
	if err != nil {
		t.Fatal(err)
	}
	expectedManifests := makeTestState().Manifests

	compareManifests(t, expectedManifests, actualManifests)
}

func compareDeployments(t *testing.T, expectedDeployments, actualDeployments Deployments) {
	exSnap := expectedDeployments.Snapshot()
	if len(actualDeployments.Snapshot()) != len(exSnap) {
		t.Error("deployments different lengths")
	}
	for id, expected := range exSnap {
		actual, ok := actualDeployments.Get(id)
		if !ok {
			t.Errorf("missing deployment %q", id)
			continue
		}
		if !actual.Equal(expected) {
			t.Errorf("\n\ngot:\n%v\n\nwant:\n%v\n", jsonDump(actual), jsonDump(expected))
		}
	}
}

func compareManifests(t *testing.T, expectedManifests, actualManifests Manifests) {
	actualLen := actualManifests.Len()
	expectedLen := expectedManifests.Len()
	if actualLen != expectedLen {
		t.Fatalf("got %d manifests; want %d", actualLen, expectedLen)
	}
	for _, mid := range expectedManifests.Keys() {
		t.Log(mid, "READING")
		expected, ok := expectedManifests.Get(mid)
		if !ok {
			t.Errorf("missing expected manifest %q", mid)
			continue
		}
		actual, ok := actualManifests.Get(mid)
		if !ok {
			t.Errorf("missing manifest %q", mid)
			continue
		}
		different, differences := actual.Diff(expected)
		if different {
			t.Errorf("manifest not as expected: %#v", differences)
			continue
		}
		// Check all expected DeploySpecs are in actual.
		for clusterName := range expected.Deployments {
			did := DeployID{Cluster: clusterName, ManifestID: expected.ID()}
			_, ok := actual.Deployments[clusterName]
			if !ok {
				t.Errorf("deployment %q missing", did)
			} else {
				t.Logf("GOT DEPLOYMENT %q", did)
			}
		}
		// Check actual contains only the expected DeploySpecs.
		for clusterName := range actual.Deployments {
			did := DeployID{Cluster: clusterName, ManifestID: actual.ID()}
			_, ok := expected.Deployments[clusterName]
			if !ok {
				t.Errorf("extra deployment %q", did)
			}
		}
		t.Log(mid, "OK")
	}
}

func jsonDump(v interface{}) string { b, _ := json.MarshalIndent(v, "", "  "); return string(b) }<|MERGE_RESOLUTION|>--- conflicted
+++ resolved
@@ -41,7 +41,7 @@
 					Type:  VarType("string"),
 				},
 			},
-			Resources: ResDefs{
+			Resources: FieldDefinitions{
 				{Name: "cpus", Type: "float"},
 				{Name: "mem", Type: "memory_size"},
 			},
@@ -52,8 +52,6 @@
 				Owners: []string{"owner1"},
 				Kind:   ManifestKindService,
 				Deployments: DeploySpecs{
-<<<<<<< HEAD
-=======
 					"Global": {
 						DeployConfig: DeployConfig{
 							Env: Env{
@@ -65,7 +63,6 @@
 						},
 					},
 
->>>>>>> b7685dc1
 					"cluster-1": {
 						Version: semv.MustParse("1.0.0"),
 						DeployConfig: DeployConfig{
@@ -151,6 +148,7 @@
 				"mem":  "1024",
 			},
 			Env: Env{
+				"ALL":               "IS ONE",
 				"ENV_1":             "ENV ONE",
 				"CLUSTER_LONG_NAME": "Cluster One",
 			},
@@ -173,6 +171,7 @@
 				"mem":  "2048",
 			},
 			Env: Env{
+				"ALL":               "IS ONE",
 				"ENV_2":             "ENV TWO",
 				"CLUSTER_LONG_NAME": "Cluster Two",
 			},
