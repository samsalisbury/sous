package server

import (
	"net/http"
	"net/http/pprof"
	"os"

	"github.com/opentable/sous/config"
	"github.com/opentable/sous/ext/storage"
	"github.com/opentable/sous/lib"
	"github.com/opentable/sous/util/logging"
	"github.com/opentable/sous/util/restful"
	"github.com/pkg/errors"
	"github.com/samsalisbury/semv"
)

type (
	userExtractor struct{}
)

type (
	// ComponentLocator is a service locator for the Sous components that server
	// endpoints need to function.
	ComponentLocator struct {
		logging.LogSink
		*config.Config
		sous.Inserter
		sous.StateManager
		sous.ClusterManager // xxx temporary?
		ResolveFilter       *sous.ResolveFilter
		*sous.AutoResolver
		Version  semv.Version
		QueueSet *sous.R11nQueueSet
	}
)

func (ctx ComponentLocator) liveState() *sous.State {
	state, err := ctx.StateManager.ReadState()
	if os.IsNotExist(errors.Cause(err)) || storage.IsGSMError(err) {
		ctx.Warnf("error reading state:", err)
		ctx.Warnf("defaulting to empty state")
		return sous.NewState()
	}
	if err != nil {
		return nil
	}
	return state
}

func (userExtractor) GetUser(req *http.Request) ClientUser {
	return ClientUser{
		Name:  req.Header.Get("Sous-User-Name"),
		Email: req.Header.Get("Sous-User-Email"),
	}
}

// Run starts a server up.
func Run(laddr string, handler http.Handler) error {
	s := &http.Server{Addr: laddr, Handler: handler}
	return s.ListenAndServe()
}

// Handler builds the http.Handler for the Sous server httprouter.
func Handler(sc ComponentLocator, metrics http.Handler, ls logging.LogSink) http.Handler {
	handler := mux(sc, ls)
	addMetrics(handler, metrics)
	return handler
}

// ProfilingHandler builds the http.Handler for the Sous server httprouter.
func ProfilingHandler(sc ComponentLocator, metrics http.Handler, ls logging.LogSink) http.Handler {
	handler := mux(sc, ls)
	addMetrics(handler, metrics)
	addProfiling(handler)
	return handler
}

func mux(sc ComponentLocator, ls logging.LogSink) *http.ServeMux {
	router := routemap(sc).BuildRouter(ls)

	handler := http.NewServeMux()
	handler.Handle("/", router)
	return handler
}

func routemap(context ComponentLocator) *restful.RouteMap {
<<<<<<< HEAD
	return restful.BuildRouteMap(func(re restful.RouteEntryBuilder) {
		re("gdm", "/gdm", newGDMResource(context))
		re("defs", "/defs", newStateDefResource(context))
		re("manifest", "/manifest", newManifestResource(context))
		re("artifact", "/artifact", newArtifactResource(context))
		re("status", "/status", newStatusResource(context))
		re("servers", "/servers", newServerListResource(context))
		re("health", "/health", newHealthResource(context))
		re("state-deployments", "/state/deployments", newStateDeploymentResource(context))
	})
=======
	return &restful.RouteMap{
		{
			Name:     "gdm",
			Path:     "/gdm",
			Resource: newGDMResource(context),
		},
		{
			Name:     "defs",
			Path:     "/defs",
			Resource: newStateDefResource(context),
		},
		{
			Name:     "manifest",
			Path:     "/manifest",
			Resource: newManifestResource(context),
		},
		{
			Name:     "artifact",
			Path:     "/artifact",
			Resource: newArtifactResource(context),
		},
		{
			Name:     "status",
			Path:     "/status",
			Resource: newStatusResource(context),
		},
		{
			Name:     "servers",
			Path:     "/servers",
			Resource: newServerListResource(context),
		},
		{
			Name:     "health",
			Path:     "/health",
			Resource: newHealthResource(context),
		},
		{
			Name:     "all-deploy-queues",
			Path:     "/all-deploy-queues",
			Resource: newAllDeployQueuesResource(context),
		},
		{
			Name:     "deploy-queue",
			Path:     "/deploy-queue",
			Resource: newDeployQueueResource(context),
		},
		{
			Name:     "deploy-queue-item",
			Path:     "/deploy-queue-item",
			Resource: newR11nResource(context),
		},
	}
>>>>>>> 3b4e971e
}

func addMetrics(handler *http.ServeMux, metrics http.Handler) {
	handler.Handle("/debug/metrics", metrics)
}

func addProfiling(handler *http.ServeMux) {
	handler.Handle("/debug/pprof/", http.HandlerFunc(pprof.Index))
	handler.Handle("/debug/pprof/cmdline", http.HandlerFunc(pprof.Cmdline))
	handler.Handle("/debug/pprof/profile", http.HandlerFunc(pprof.Profile))
	handler.Handle("/debug/pprof/symbol", http.HandlerFunc(pprof.Symbol))
	handler.Handle("/debug/pprof/trace", http.HandlerFunc(pprof.Trace))
}<|MERGE_RESOLUTION|>--- conflicted
+++ resolved
@@ -84,7 +84,6 @@
 }
 
 func routemap(context ComponentLocator) *restful.RouteMap {
-<<<<<<< HEAD
 	return restful.BuildRouteMap(func(re restful.RouteEntryBuilder) {
 		re("gdm", "/gdm", newGDMResource(context))
 		re("defs", "/defs", newStateDefResource(context))
@@ -95,7 +94,7 @@
 		re("health", "/health", newHealthResource(context))
 		re("state-deployments", "/state/deployments", newStateDeploymentResource(context))
 	})
-=======
+/*
 	return &restful.RouteMap{
 		{
 			Name:     "gdm",
@@ -148,7 +147,7 @@
 			Resource: newR11nResource(context),
 		},
 	}
->>>>>>> 3b4e971e
+*/
 }
 
 func addMetrics(handler *http.ServeMux, metrics http.Handler) {
