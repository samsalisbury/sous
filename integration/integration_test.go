--- conflicted
+++ resolved
@@ -2,6 +2,7 @@
 
 import (
 	"database/sql"
+	"flag"
 	"fmt"
 	"log"
 	"os"
@@ -19,15 +20,6 @@
 
 var imageName string
 
-<<<<<<< HEAD
-func TestMain(m *testing.M) {
-	log.SetFlags(log.Flags() | log.Lshortfile)
-	flag.Parse()
-	os.Exit(WrapCompose(m, "../test-registry"))
-}
-
-=======
->>>>>>> ba68ea21
 func TestGetLabels(t *testing.T) {
 	registerLabelledContainers()
 	assert := assert.New(t)
