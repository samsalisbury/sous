package docker

import (
	"bytes"
	"fmt"
	"path/filepath"
	"text/template"

	"github.com/opentable/sous/lib"
	"github.com/opentable/sous/util/shell"
)

//go:generate go run ../../bin/includeTmpls.go

type (
	// Builder represents a single build of a project.
	Builder struct {
		ImageMapper               *NameCache
		DockerRegistryHost        string
		Context                   *sous.SourceContext
		SourceShell, ScratchShell shell.Shell
		Pack                      sous.Buildpack
	}
	// BuildTarget represents a single target within a Build.
	BuildTarget interface {
		BuildImage()
		BuildContainer()
	}
)

// NewBuilder creates a new build using source code in the working
// directory of sourceShell, and using the working dir of scratchShell as
// temporary storage.
func NewBuilder(nc *NameCache, drh string, c *sous.SourceContext, sourceShell, scratchShell shell.Shell) (*Builder, error) {
	b := &Builder{
		ImageMapper:        nc,
		DockerRegistryHost: drh,
		Context:            c,
		SourceShell:        sourceShell,
		ScratchShell:       scratchShell,
	}

	files, err := scratchShell.List()
	if err != nil {
		return nil, err
	}

	if len(files) != 0 {
		return nil, fmt.Errorf("scratch dir %s was not empty", scratchShell.Dir())
	}

	return b, nil
}

<<<<<<< HEAD
// GetArtifact should be unexported
=======
// GetArtifact implements sous.Registry.GetArtifact
>>>>>>> e3c2d073
func (b *Builder) GetArtifact(sv sous.SourceVersion) (*sous.BuildArtifact, error) {
	return b.ImageMapper.GetArtifact(sv)
}

<<<<<<< HEAD
// GetSourceVersion should be unexported
=======
// GetSourceVersion implements sous.Registry.GetSourceVersion
>>>>>>> e3c2d073
func (b *Builder) GetSourceVersion(a *sous.BuildArtifact) (sous.SourceVersion, error) {
	return b.ImageMapper.GetSourceVersion(a)
}

// Build implements sous.Builder.Build
func (b *Builder) Build(bc *sous.BuildContext, bp sous.Buildpack, _ *sous.DetectResult) (*sous.BuildResult, error) {
	br, err := bp.Build(bc)
	if err != nil {
		return nil, err
	}

	err = b.applyMetadata(br)
	if err != nil {
		return nil, err
	}

	err = b.pushToRegistry(br)
	if err != nil {
		return nil, err
	}

	err = b.recordName(br)
	if err != nil {
		return nil, err
	}

	return br, nil
}

<<<<<<< HEAD
// ApplyMetadata applies container metadata etc. to a container
func (b *Builder) ApplyMetadata(br *sous.BuildResult) error {
	br.VersionName = b.VersionTag(b.Context.Version())
	br.RevisionName = b.RevisionTag(b.Context.Version())
=======
// applyMetadata applies container metadata etc. to a container
func (b *Builder) applyMetadata(br *sous.BuildResult) error {
	br.ImageName = b.imageTag(b.Context.Version())
>>>>>>> e3c2d073
	bf := bytes.Buffer{}

	c := b.SourceShell.Cmd("docker", "build", "-t", br.VersionName, "-t", br.RevisionName, "-")
	c.Stdin(&bf)

	sv := b.Context.Version()

	md := template.Must(template.New("metadata").Parse(metadataDockerfileTmpl))
	md.Execute(&bf, struct {
		ImageID string
		Labels  map[string]string
	}{
		br.ImageID,
		DockerLabels(sv),
	})

	return c.Succeed()
}

<<<<<<< HEAD
// PushToRegistry sends the built image to the registry
func (b *Builder) PushToRegistry(br *sous.BuildResult) error {
	verr := b.SourceShell.Run("docker", "push", br.VersionName)
	rerr := b.SourceShell.Run("docker", "push", br.RevisionName)

	if verr == nil {
		return rerr
	}
	return verr
=======
// pushToRegistry sends the built image to the registry
func (b *Builder) pushToRegistry(br *sous.BuildResult) error {
	return b.SourceShell.Run("docker", "push", br.ImageName)
>>>>>>> e3c2d073
}

// recordName inserts metadata about the newly built image into our local name cache
func (b *Builder) recordName(br *sous.BuildResult) error {
	sv := b.Context.Version()
	in := br.VersionName
	b.SourceShell.ConsoleEcho(fmt.Sprintf("[recording \"%s\" as the docker name for \"%s\"]", in, sv.String()))
	return b.ImageMapper.insert(sv, in, "")
}

<<<<<<< HEAD
// VersionTag computes an image tag from a SourceVersion's version
func (b *Builder) VersionTag(v sous.SourceVersion) string {
	return filepath.Join(b.DockerRegistryHost, versionName(v))
}

// RevisionTag computes an image tag from a SourceVersion's revision id
func (b *Builder) RevisionTag(v sous.SourceVersion) string {
	return filepath.Join(b.DockerRegistryHost, revisionName(v))
=======
// imageTag computes an image tag from a SourceVersion
func (b *Builder) imageTag(v sous.SourceVersion) string {
	return filepath.Join(b.DockerRegistryHost, DockerImageName(v))
>>>>>>> e3c2d073
}<|MERGE_RESOLUTION|>--- conflicted
+++ resolved
@@ -52,20 +52,12 @@
 	return b, nil
 }
 
-<<<<<<< HEAD
 // GetArtifact should be unexported
-=======
-// GetArtifact implements sous.Registry.GetArtifact
->>>>>>> e3c2d073
 func (b *Builder) GetArtifact(sv sous.SourceVersion) (*sous.BuildArtifact, error) {
 	return b.ImageMapper.GetArtifact(sv)
 }
 
-<<<<<<< HEAD
 // GetSourceVersion should be unexported
-=======
-// GetSourceVersion implements sous.Registry.GetSourceVersion
->>>>>>> e3c2d073
 func (b *Builder) GetSourceVersion(a *sous.BuildArtifact) (sous.SourceVersion, error) {
 	return b.ImageMapper.GetSourceVersion(a)
 }
@@ -77,7 +69,7 @@
 		return nil, err
 	}
 
-	err = b.applyMetadata(br)
+	err = b.ApplyMetadata(br)
 	if err != nil {
 		return nil, err
 	}
@@ -95,16 +87,10 @@
 	return br, nil
 }
 
-<<<<<<< HEAD
 // ApplyMetadata applies container metadata etc. to a container
 func (b *Builder) ApplyMetadata(br *sous.BuildResult) error {
 	br.VersionName = b.VersionTag(b.Context.Version())
 	br.RevisionName = b.RevisionTag(b.Context.Version())
-=======
-// applyMetadata applies container metadata etc. to a container
-func (b *Builder) applyMetadata(br *sous.BuildResult) error {
-	br.ImageName = b.imageTag(b.Context.Version())
->>>>>>> e3c2d073
 	bf := bytes.Buffer{}
 
 	c := b.SourceShell.Cmd("docker", "build", "-t", br.VersionName, "-t", br.RevisionName, "-")
@@ -124,9 +110,8 @@
 	return c.Succeed()
 }
 
-<<<<<<< HEAD
-// PushToRegistry sends the built image to the registry
-func (b *Builder) PushToRegistry(br *sous.BuildResult) error {
+// pushToRegistry sends the built image to the registry
+func (b *Builder) pushToRegistry(br *sous.BuildResult) error {
 	verr := b.SourceShell.Run("docker", "push", br.VersionName)
 	rerr := b.SourceShell.Run("docker", "push", br.RevisionName)
 
@@ -134,11 +119,6 @@
 		return rerr
 	}
 	return verr
-=======
-// pushToRegistry sends the built image to the registry
-func (b *Builder) pushToRegistry(br *sous.BuildResult) error {
-	return b.SourceShell.Run("docker", "push", br.ImageName)
->>>>>>> e3c2d073
 }
 
 // recordName inserts metadata about the newly built image into our local name cache
@@ -149,7 +129,6 @@
 	return b.ImageMapper.insert(sv, in, "")
 }
 
-<<<<<<< HEAD
 // VersionTag computes an image tag from a SourceVersion's version
 func (b *Builder) VersionTag(v sous.SourceVersion) string {
 	return filepath.Join(b.DockerRegistryHost, versionName(v))
@@ -158,9 +137,4 @@
 // RevisionTag computes an image tag from a SourceVersion's revision id
 func (b *Builder) RevisionTag(v sous.SourceVersion) string {
 	return filepath.Join(b.DockerRegistryHost, revisionName(v))
-=======
-// imageTag computes an image tag from a SourceVersion
-func (b *Builder) imageTag(v sous.SourceVersion) string {
-	return filepath.Join(b.DockerRegistryHost, DockerImageName(v))
->>>>>>> e3c2d073
 }