--- conflicted
+++ resolved
@@ -22,7 +22,6 @@
 
 // SelectBuildpack tries to select a buildpack for this BuildContext.
 func (s *selector) SelectBuildpack(ctx *sous.BuildContext) (sous.Buildpack, error) {
-<<<<<<< HEAD
 	rmbp := NewRunmountBuildpack()
 	dr, err := rmbp.Detect(ctx)
 	if err == nil && dr.Compatible {
@@ -30,12 +29,8 @@
 		return rmbp, nil
 	}
 
-	sbp := NewSplitBuildpack(s.regClient)
-	dr, err = sbp.Detect(ctx)
-=======
 	sbp := NewSplitBuildpack(s.regClient, s.log)
 	dr, err := sbp.Detect(ctx)
->>>>>>> 82ebd6c4
 	if err == nil && dr.Compatible {
 		reportStrategyChoice("split container", s.log)
 		return sbp, nil
