--- conflicted
+++ resolved
@@ -85,20 +85,6 @@
 		defer catchAndSend("closing channels", errCh, sc.log)
 
 		singWait.Wait()
-<<<<<<< HEAD
-		messages.ReportLogFieldsMessage("All singularities polled for requests", logging.ExtraDebug1Level, sc.log)
-
-		depWait.Wait()
-		messages.ReportLogFieldsMessage("All deploys processed", logging.ExtraDebug1Level, sc.log)
-
-		depAssWait.Wait()
-		messages.ReportLogFieldsMessage("All deployments assembled", logging.ExtraDebug1Level, sc.log)
-
-		close(reqCh)
-		messages.ReportLogFieldsMessage("Closed reqCh", logging.ExtraDebug1Level, sc.log)
-		close(errCh)
-		messages.ReportLogFieldsMessage("Closed errCh", logging.ExtraDebug1Level, sc.log)
-=======
 		messages.ReportLogFieldsMessage("All singularities polled for requests", logging.DebugLevel, sc.log)
 
 		depWait.Wait()
@@ -112,7 +98,6 @@
 
 		close(errCh)
 		messages.ReportLogFieldsMessage("Closed errCh", logging.DebugLevel, sc.log)
->>>>>>> 79329732
 	}()
 
 	for {
@@ -123,28 +108,16 @@
 			depWait.Done()
 		case err, cont := <-errCh:
 			if !cont {
-<<<<<<< HEAD
-				messages.ReportLogFieldsMessage("Errors channel closed. Finishing up.", logging.ExtraDebug1Level, sc.log)
+				messages.ReportLogFieldsMessage("Errors channel closed. Finishing up.", logging.DebugLevel, sc.log)
 				return deps, nil
 			}
 			if isMalformed(sc.log, err) || ignorableDeploy(sc.log, err) {
 				logging.ReportError(sc.log, errors.Wrapf(err, "malformed or ignorable deploy"))
-=======
-				messages.ReportLogFieldsMessage("Errors channel closed. Finishing up.", logging.DebugLevel, sc.log)
-				return deps, nil
-			}
-			if isMalformed(sc.log, err) || ignorableDeploy(sc.log, err) {
-				messages.ReportLogFieldsMessage("Error", logging.DebugLevel, sc.log, err)
->>>>>>> 79329732
 				depWait.Done()
 			} else {
 				retryable := retries.maybe(err, reqCh)
 				if !retryable {
-<<<<<<< HEAD
 					logging.ReportError(sc.log, errors.Wrapf(err, "cannot retry"))
-=======
-					messages.ReportLogFieldsMessage("Cannot retry exiting", logging.WarningLevel, sc.log, err)
->>>>>>> 79329732
 					return deps, err
 				}
 			}
