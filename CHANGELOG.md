# Sous Changelog

All notable changes to this project will be documented in this file.

The format is based on [Keep a Changelog](http://keepachangelog.com/)
and this project adheres to [Semantic Versioning](http://semver.org/)
with respect to its command line interface and HTTP interface.

## [Unreleased](//github.com/opentable/sous/compare/0.5.72...master)

### Added
* CLI: sous newdeploy command: Much faster deployments. This will become
  the default 'sous deploy' after some real-world validation.
* Flaws describing problems with resource fields now get more context.
* Recording metrics for DB access (rows, time, errors)
* Server now accepts -autoresolver=false to disable to autoresolver.
<<<<<<< HEAD
* All: Added ability to add context to http requests

=======
* Bugfixes for the newdeploy command
	
>>>>>>> 1046d67a
### Fixed
* Client: running `sous` from outside of git workspaces no longer results in
  a confusing Git error.

## [0.5.72](//github.com/opentable/sous/compare/0.5.71...0.5.72)

### Fixed
* PostgreSQL storage correctly retrieves arrays of healthcheck failure statuses
* Caught a race condition in the logging subsystem.

### Changed
* Log messages with `"@loglov3-otl": "sous-generic-v1"` field names changed:
  `fields` -> `sous-fields`, `types` -> `sous-types`, `ids` -> `sous-ids`,
  `id-values` -> `sous-id-values`.

### Added
* Server: PUT /single-deployment endpoint immediately adds a rectification
  to the queue and returns a link to monitor for completion.

## [0.5.71](//github.com/opentable/sous/compare/0.5.70...0.5.71)

### Added
* All: Updated cli, status_poller, client to start using structured logging

### Fixed
* Server: the PostgreSQL storage module successfully deduplicates proposed DB
  records generated from user input now.
* All: /all-deploy-queues returns correctly, with a somewhat different data format.

### Added
* Server: convert remainder of singularity package to generalmsg style logs

## [0.5.67](//github.com/opentable/sous/compare/0.5.66...0.5.67)

### Added
* All: Add truncated message that was supposed to go to logstash if it is found to error out from delivery to Kafka

## [0.5.66](//github.com/opentable/sous/compare/0.5.65...0.5.66)

### Added
* Server: Include connection string in db connection error log.
* Client: Add structured logging to status poller
* All: Create a new structured log that auto extracts IDs and stores in seperate fields for
  easier searching in logstash

### Changed
* All: Top-level global logger labeled "GLOBAL".
* All: Deployment builder, manifest get/set, StatusMiddleware, otplManifest now emits structured logs.
* CLI: When sous build fails due to no Dockerfile, error says exactly that.
* All: HTTP logging messages are at level "extra1" when successful

### Fixed
* All: Some formatted logs were incorrectly reporting missing values and were
  indiscriminately trying to render a single slice in the first format verb.
  Resolved so those logs format correctly.
* Server: postgres storage engine wasn't de-duplicating records as it parsed the GDM.

## [0.5.65](//github.com/opentable/sous/compare/0.5.63...0.5.65)

### Added
* Server: new endpoints /deploy-queues and /deploy-queue-item showing the
  list of all deployment queues and their lengths, and individual queue items
  respectively. /deploy-queue-item allows HTTP long-polling on the completion
  of a single rectification be providing the ?wait=true query parameter.
* Server: new endpoint /state/deployments allows cluster-specific updates to GDM.
* All: Default when testing, don't call recover when a log message fails to Deliver.
* CLI: Added timing information to report invocation message.
* All: Logging Reporter that allows allows semi flexible fields to be indexed.

## [0.5.63](//github.com/opentable/sous/compare/0.5.62...0.5.63)
### Added
* CLI: If no image is present in runspec, return a fatal flaw in build.
* Server: adding duplex state storage, to keep DB in sync until ready to switch over
* Server: Update logging to a more structured format: server, ext/singularity, resource, Generic Msg, handle_gdm, subpoller, volume, local_config, rest/client, disk_state_manager, router
* Server: A /health endpoint. For the time being, just a 200 and the running version of Sous.

### Changed
* All: error parsing repo from SourceLocation now more informative.
* Server: increased scoping of loggers - log entries should report their sources better.

### Fixed
* All: Data race in rectification queue.

## [0.5.62](//github.com/opentable/sous/compare/0.5.61...0.5.62)

### Added
* Server: If default log level is invalid, use Extreme level and print out a message.
* Logging: sous-diff-resolution logs include two new fields 'sous-diff-source-type' and
  'sous-diff-source-user', hard-coded to 'global rectifier' and 'unknown'.

### Fixed
* All: Setting a manifest with Owners field not alphabetically sorted no longer prevents updates
  to other manifests. (Owners are always stored in alphabetical order now.)
* Server: Kafka config validation now correctly checks if brokers were specified when Kafka is enabled.
* Server: Changing the Owners list now correctly causes the Singularity request to be updated.

## Internal
* Server: Storage module for Postgres uses placeholders correctly. As yet, not connected up.

## [0.5.61](//github.com/opentable/sous/compare/0.5.60...0.5.61)

### Added
* Server: Ability to load sous sibiling urls from environment variable

## [0.5.60](//github.com/opentable/sous/compare/0.5.59...0.5.60)

This release contains internal changes only; external behaviour is unmodified.
See [the set of commits in this release](//github.com/opentable/sous/compare/0.5.59...0.5.60)
for details of developer-facing changes.

## [0.5.59](//github.com/opentable/sous/compare/0.5.58...0.5.59)
### Fixed
* Server: Docker repository HTTP metrics collected and logged.
* Server: Sizes of *response* bodies logged and reported to Graphite.
* Server: Backtrace on HTTP logging excludes our libraries.

## [0.5.58](//github.com/opentable/sous/compare/0.5.57...0.5.58)

### Added
* Server: HTTP client requests to Singularity log to Kafka
* Server: HTTP client requests to the Docker registry log to Kafka
* Server: HTTP server responses log to Kafka
* Server: Additional metrics reported per request kind, per host and per kind,host pair.

## [0.5.57](//github.com/opentable/sous/compare/0.5.56...0.5.57)
### Fixed
* CLI + Server: No longer panics when printing a nil Deployment.

* Server: Profiling configuration - accepts SOUS_PROFILING environment variable correctly.

### Changed
* Developer: Server action extracted.

## [0.5.56](//github.com/opentable/sous/compare/0.5.55...0.5.56)
### Fixed
* CLI: No longer panics under normal operation (e.g. when trying to run 'sous deploy'
  outside of a git repo, or when server connection fails etc).
* CLI + Server: Logging goes to Kafka and Graphite when configured to again.

## [0.5.55](//github.com/opentable/sous/compare/0.5.54...0.5.55)
### Changed
* CLI: Quieter output for local operators. Previously many log messages were
  emitted to stderr which made CLI use difficult due to information overload.

### Fixed
* CLI: -s -q -v and -d (silent, quiet, verbose, and debug) flags now set the
  logging level appropriately. You'll now see a lot more output when using
  -d and -v flags, and only critical errors from -s, critical and console output
  from -q.

## [0.5.54](//github.com/opentable/sous/compare/0.5.53...0.5.54)
### Added
* All: a Schedule field on Manifests, which should publish to Singularity to allow for scheduled tasks.

### Fixed
* All: a bug in the Kafka subcomponent meant that the reverse sense was being applied to log entries.
  Furthermore, the severity was wrong, and the messages were being omitted.

## [0.5.53](//github.com/opentable/sous/compare/0.5.52...0.5.53)

### Fixed
* Server: the resolve complete message is properly emitted and produces stats

## [0.5.52](//github.com/opentable/sous/compare/0.5.51...0.5.52)

### Changed
* All: Logging to Kafka no longer goes through logrus.

### Added
* Client: console output related to deploys. Reports the number of instances
  intended, and reflects the successfully deployed source ID and target
  cluster.

## [0.5.51](//github.com/opentable/sous/compare/0.5.50...0.5.51)

### Added
* Server: max concurrent HTTP requests per Singularity server now configurable
  using `MaxHTTPConcurrencySingularity` in config file or
  `MAX_HTTP_CONCURRENCY_SINGULARITY` env var. Default is 10 was previously
  hard-coded to 10, so this is an opt-in change.

### Changed
* All: some logging behaviors - there may be more output than we'd like
* All: logging - capture the CLI output to Kafka, test that diff logs are generated.
* All: backtrace selection more accurate (i.e. the reported source of log entries is generally where they're actually reported)

## [0.5.50](//github.com/opentable/sous/compare/0.5.49...0.5.50)
### Fixed
* All: log entries weren't conforming to the requirements of our schemas.

## [0.5.49](//github.com/opentable/sous/compare/0.5.48...0.5.49)
### Fixed
* Server: at least one botched log message type has been caught and corrected.

### Added
* Client: more descriptive output from 'sous deploy' and 'sous update' commands.

## [0.5.48](//github.com/opentable/sous/compare/0.5.47...0.5.48)

### Fixed
* Erroneous output on stdout breaking some cli consumers.


## [0.5.47](//github.com/opentable/sous/compare/0.5.46...0.5.47)

### Fixed
Both: DI interaction causing panic on boot.

## [0.5.46](//github.com/opentable/sous/compare/0.5.44...0.5.46)

### Added
* Client: a separate status for "API requests are broken".
* Client: many new log messages during `sous update`, `sous deploy` and `sous plumbing status`.
* Client: general log message for start and end of command execution.

### Fixed
* Client: a panic would occur if the remote server wasn't available or responded with a 500.
* Attempting to fix invalid config using 'sous config' was not possible because we
  were validating config as a precondition to executing the command. We now only
  validate config for commands that rely on a valid config, so 'sous config' can be
  used to correct issues.

## [0.5.44](//github.com/opentable/sous/compare/0.5.43...0.5.44)

### Fixed

* Server: diff messages could panic when logging them if the diff didn't resolve correctly.
* All: logging panics would crash the app.
* Client: 'sous deploy' now waits for a complete resolution to take place before
  reporting failure. This avoids a race condition where earlier failures could
  be misreported as failures with the current deployment.
* Client: 'sous deploy' now bails out if no changes are detected after the present
  resolve cycle has completed, or if the latest version in the GDM does not match that
  expected. This solves an issue where deployments would appear to hang for a long time
  and eventually fail with a confusing error message, often due to conflicting updates.

## [0.5.43](//github.com/opentable/sous/compare/0.5.42...0.5.43)

### Added
* Server: deployment diffs are now logged as structured messages.
* Client: `sous init` command now has `-dryrun` flag, so you can generate a manifest
  without sending it to the server. This flag interacts with the `-flavor`,
  `-use-otpl-deploy` and `-ignore-otpl-deploy` flags as well, so you can check sous'
  intentions in all these scenarios without accidentally creating manifests you don't want.

### Fixed
* Server: Changing Startup.SkipCheck now correctly results in a re-deploy with the
  updated value.
* Client: commands 'sous deploy', 'sous manifest get' and 'sous manifest set' now receive the correct auto-detected offset
  so you no longer require the -offset flag in most cases (unless you need to override it).

## [0.5.42](//github.com/opentable/sous/compare/0.5.41...0.5.42)
### Fixed
* All: Graphite output was like `sous.sous.ci.sfautoresolver.fullcycle-duration.count`, now `sous.ci.sf.auto...`

## [0.5.41](//github.com/opentable/sous/compare/0.5.40...0.5.41)

### Fixed

* All: ot_* fields are actually populated - also instance-no
* All: metrics are scoped to env and region so that multiple sous instances don't
  clobber each other's metrics.
* All: component-id refers to the whole "sous" application; scoped loggers goes in logger-name

## [0.5.40](//github.com/opentable/sous/compare/0.5.39...0.5.40)

### Fixed

* Server: mismatches with logging schemas

## [0.5.39](//github.com/opentable/sous/compare/0.5.38...0.5.39)

### Fixed
* Server: logging configuration actually gets applied,
  so we can get graphite and kafka feeds.
* Server: Various places that log entries were tweaked to conform to ELK schema.

## [0.5.38](//github.com/opentable/sous/compare/0.5.37...0.5.38)

### Fixed
* All: restores -d and -v flags

## [0.5.37](//github.com/opentable/sous/compare/0.5.36...0.5.37)

### Fixed
* All: Cloned DI providers ("psyringe") were resulting in 2+ NameCaches, and
  uncontrolled access to the Docker registry cachce DB. A race condition led to
  errors that prevented deployment of Sous, and then blocked use of the CLI
  client. A stopgap was set up to force a NameCache to be provided early.

## [0.5.36](//github.com/opentable/sous/compare/0.5.35...0.5.36)

### Fixed
- Client: If only one otpl config found with no flavor, and a flavor is specified the found config was used.
- Client: If only one otpl config found for only one flavor, and no flavor or different flavor specified the found config was used.
- Client: `sous plumbing normalizegdm` broke the DI rules and added
  `DryrunNeither` an extra time, which led to a panic.
- Server: Initial database grooming had a race condition. Solved by ensuring NameCache is singular.

### Changed
- Client: Improve testability of default OT_ENV_FLAVOR logic and test.

## [0.5.35](//github.com/opentable/sous/compare/0.5.34...0.5.35)

### Fixed
- Client and server: various logging output is clearer and more correct.
- Client: Flavor flag wasn't being passed to otpl deploy logic.
- Client: Panic when setting OT_ENV_FLAVOR env variable if Env was unset.

## [0.5.34](//github.com/opentable/sous/compare/0.5.33...0.5.34)
### Added
- Client: When calling `sous init -flavor X` automatically add OT_ENV_FLAVOR value to the Env variables

### Fixed
- Client: `sous init -use-otpl-deploy` wasn't handling flavors properly.
- Client: `sous init -ignore-otpl-deploy` caused panic.
- Server: Logging wasn't being properly initialized and crashed on boot.

## [0.5.33](//github.com/opentable/sous/compare/0.5.32...0.5.33)
### Added
- Structured logging. Default logging will be structured (and colorful!)
  because of using logrus. Configuration should allow delivery of metrics to
  graphite and log entries to ELK.

### Fixed
- Server: Flavor metadata wasn't being pulled back into the ADS during rectify, which led to bad behaviors in deploy.

## [0.5.32](//github.com/opentable/sous/compare/0.5.31...0.5.32)
### Changed
- Developer: Refactors of filters and logging. Mostly to the good.

### Fixed
- Client: `sous build` for split containers was adding a path component,
  which broke the resulting deploy container.

## [0.5.31](//github.com/opentable/sous/compare/0.5.30...0.5.31)
### Fixed
- Client: `sous init` defaults resources correctly in the absence of other input.
## [0.5.30](//github.com/opentable/sous/compare/0.5.29...0.5.30)
### Fixed
- Client: certain commands were missing DI for a particular value. These are
  fixed, and tests added for the omission.
- Client: new values for optional fields no longer elided on `manifest set` -
  if the value was missing, the new value would be silently dropped.

## [0.5.29](//github.com/opentable/sous/compare/0.5.28...0.5.29)
### Changed
- Developer: DI system no longer used on a per-request basis.

## [0.5.28](//github.com/opentable/sous/compare/0.5.27...0.5.28)
### Fixed
- Client & Server: rework of DI to contain scope of variable assignment,
  and retain scope from CLI invocation to server.
- Client: multiple target builds weren't getting their offsets recorded correctly.
- Developer: dependency injection provider now an injected dependency of the CLI object.

## [0.5.27](//github.com/opentable/sous/compare/0.5.26...0.5.27)
### Fixed
- Client: omitting query params on update.
- Client: Failed to merge maps to null values (which came from original JSON).

## [0.5.26](//github.com/opentable/sous/compare/0.5.25...0.5.26)
### Fixed
- Client: using wrong name for the /manifest endpoint

## [0.5.25](//github.com/opentable/sous/compare/0.5.24...0.5.25)
### Fixed
- Client: simple dockerfile builds were crashing

## [0.5.24](//github.com/opentable/sous/compare/0.5.23...0.5.24)
### Fixed
- Client: the `sous manifest get` and `set` commands correctly accept a `-flavor` switch.

## [0.5.23](//github.com/opentable/sous/compare/0.5.22...0.5.23)
### Added:
- Client: Split buildpacks can now provide a list of targets,
  and produce all their build products in one `sous build`.
### Changed:
- Client: Client commands now have a "local server" available if no server is
  configurated. This is the start of the path to using HTTP client/server
  interactions for everything, as opposed to strategizing storage modules.

## [0.5.22](//github.com/opentable/sous/compare/0.5.21...0.5.22)
### Fixed
- Server: Validation checks didn't consider default values.

## [0.5.21](//github.com/opentable/sous/compare/0.5.20...0.5.21)
### Added
- Server: Startup field "SkipCheck" added - rather than omitting a
  healthcheck URI, services must set this field `true` in order to signal that
  they don't make use of a "ready" endpoint.
- Server: Full set of Singularity 0.15 HealthcheckOptions now supported.
  Previous field names on Startup retained for compatibility,
  although there may be nuanced changes in how they're interpreted
  (because Singularity no longer supports the old version.)
- Server: Logging extended to collect metrics.
- Server: Metrics exposed on an HTTP endpoint.
- Developer: LogSet extracted to new util/logging package, some refiguring of
  the types and interfaces there with an eye to pulling in a structured logger.
- Client: Command `sous plunbing normalizegdm` is a utility to round-trip the
  Sous storage format. With luck, running this command after manual changes to
  the GDM repo will correct false conflicts.
### Changed
- Server: Startup DeployConfig part fields now have cluster-based default
  values. (These should be configued in the GDM before this version is
  deployed!)
  Most notably, the CheckReadyProtocol needs a default ("HTTP" or "HTTPS")
  because Singularity validates the value on its side.

## [0.5.20](//github.com/opentable/sous/compare/0.5.19...0.5.20)
### Fixed
- Client: `sous deploy` wasn't recognizing its version if there was a prefix supplied.

## [0.5.19](//github.com/opentable/sous/compare/0.5.18...0.5.19)

Only changes in this release are related to deployment.

### Fixed
- Developer: deployment key changed to a machine account.
## [0.5.18](//github.com/opentable/sous/compare/0.5.16...0.5.18)
### Added
- Client: `sous query clusters` will enumerate all the logical clusters sous currently handles, for ease of manifest editing and deployment.

### Changed
- Developer: Makefile directives to build a Sous .deb and upload it to an Artifactory server.
- Server: /gdm now sets Etag header based on current revision of the GDM. Clients attempting
  to update with a stale Etag will have update rejected appropriately.
- Server: Updated Singularity API consumer to work with Singularity v0.15.

### Fixed
- Client: Increased buffer size in shell to handle super-long tokens.
- Client: Conflicting updates to the same manifest now fail appropriately (e.g. during 'sous deploy').
  This should mean better performance when running 'sous deploy' concurrently on the same manifest,
  as conflicting updates won't require multiple passes to resolve.


## [0.5.17]
__(extra release because of mechanical difficulties)__

## [0.5.16](//github.com/opentable/sous/compare/0.5.15...0.5.16)
- Fixed prefixed versions for update and deploy. At this point, git "package" tags should work everywhere they're used.

## [0.5.15](//github.com/opentable/sous/compare/0.5.14...0.5.15)
### Changed
- Panics during rectify print the stack trace along with the error message in the logs.
  Previously the stack trace was printed earlier in the log, making correlation
  difficult.
- Server: All read/write access to the GDM now serialised.
  This is to partially address and issue where concurrent calls to 'sous deploy'
  could result in one of them finishing in the ResolveNotIntended state.

### Fixed
- Client: 'sous build' was failing when using a semver tag with a non-numeric prefix.
  Validation logic is now shared, so 'sous build' succeeds with these tags.
- Non-destructive updates: clients won't clobber fields in the API they don't recognize. Result should be more stable, less coupled client-server relationship.

## [0.5.14](//github.com/opentable/sous/compare/0.5.13...0.5.14)

### Fixed
- A change to the Singularity API was breaking JSON unmarshaling. We now handle those errors as a "malformed" request - i.e. not Sous's to manage.

## [0.5.13](//github.com/opentable/sous/compare/0.5.12...0.5.13)

### Added
- Git tags with a non-numeric prefix and a semver suffix (e.g. 'release-1.2.3' or 'v2.3.4')
  are now considered a "semver" tag, and Sous will extract the version from them.
- Static analysis of important core data model calculations to ensure that all the components of those structures are at least "touched" during diff calculation.
- For developers only, there are 2 new build targets: `install-dev` and
  `install-brew`. These allow developers on a Mac to quickly switch between having
  a personal dev build, or the latest release from homebrew installed locally.

### Fixed
- Operations that change more than one manifest will now be rejected with an
  error. We do not believe there are any such legitimate operations, and
  there's a storage anomoly that surfaces as multiple manifests changing at
  once which we hope this will correct.
- 'sous manifest get' wrongly returned YAML with all lower-cased field names.
  Now it correctly returns YAML with upper camel-cased field names.
  Note that this does not apply to map keys, only struct fields.
- Deployment processing wasn't properly waited on, which could cause problems.

## [0.5.12](//github.com/opentable/sous/compare/0.5.11...0.5.12)
### Fixed
- Issue where deployments constantly re-deployed due to spurious Startup.Timeout diff.

## [0.5.11](//github.com/opentable/sous/compare/0.5.10...0.5.11)
### Fixed
- Singularity now accepts changes to Startup options in manifest.
- Off-by-one error with Singularity deploy IDs, fixed in 0.5.9, re-introduced in
  0.5.10. Now includes better tests surrounding edge cases.

## [0.5.10](//github.com/opentable/sous/compare/0.5.9...0.5.10)
### Fixed
- Off-by-one error with long request IDs.
- Startup information not recovered from Singularity, so not compared for deployment.

## [0.5.9](//github.com/opentable/sous/compare/0.5.8...0.5.9)
### Fixed
- Long version strings resulted in Singularity deploy IDs longer than the max
  allowed length of 49 characters. Now they are always limited to 49.

## [0.5.8](//github.com/opentable/sous/compare/0.5.7...0.5.8)
### Fixed
- Now builds and runs on Go 1.8 (one small change to URL parsing broke Sous for go 1.8).
- New Startup configuration section in manifests now correctly round-trips via 'sous
  manifest get|set' and takes part in manifest diffs.

## [0.5.7](//github.com/opentable/sous/compare/0.5.6...0.5.7)
### Changed
- Images built with Sous get a pinning tag that now includes the timestamp of
  the build, so that multiple builds on a single revision won't clobber labesls
  and make images inaccessible.

## [0.5.6](//github.com/opentable/sous/compare/0.5.5...0.5.6)
### Fixed
- Sous server was unintentionally filtering out manifests with non-empty offsets or flavors.

## [0.5.5](//github.com/opentable/sous/compare/0.5.4...0.5.5)

### Fixed
- Resolution cycles allocate much less memory, which hopefully keeps the memory headroom of Sous much smaller over time.

## [0.5.4](//github.com/opentable/sous/compare/0.5.3...0.5.4)

### Added

- Sous server now returns CORS headers so that the Sous SPA (forthcoming) can consume its data.

### Fixed

- Crashing bug on GDM updates.

## [0.5.3](//github.com/opentable/sous/compare/0.5.2...0.5.3)

### Added
- Profiling endpoints, gated with a `server` flag, or the SOUS_PROFILING env variable.

### Fixed
- Environment variable defaults from cluster definitions
  no longer elide identical variables on manifests,
  which means that common values can be added to the defaults
  without undue concern for manifest environment variables.

## [0.5.2](//github.com/opentable/sous/compare/0.5.1...0.5.2)

### Added
- Extra debug logging about how build strategies are selected.
- Startup options in manifest to set healthcheck timeout and relative
  URI path of healthcheck endpoint.

### Changed
- Singularity RequestIDs are generated with a suffix of the MD5 sum of
  pre-slug data instead of a random UUID.
- Singularity RequestIDs are shortened to no longer include FQDN or
  organization of Git repo URL.

### Fixed
- Calls to `docker build` now have a `--pull` flag so that stale cached FROM
  images don't confuse builds.

## [0.5.1](//github.com/opentable/sous/compare/0.5.0...0.5.1)

### Fixed
- Singularity RequestIDs retrieved from Singularity are reused when updating deploys,
  instead of recomputing fresh unique ones each time.

### Minor
- Added a tool called "danger" to do review of PRs.

## [0.5.0](//github.com/opentable/sous/compare/0.4.1...0.5.0)

### Added
* Split image build strategy: support for using a build image to produce artifacts to be run
  in a separate deploy image.

### Changed
* Sous detects the tasks in its purview based on metadata it sets when the task
  is created, rather than inspecting request or deploy ids.

### Fixed
* Consequent to detecting tasks based on metadata,
  Sous's requests are now compatible
  with Singularity 0.14,
  and the resulting Mesos Task IDs are suitable to use as Kafka client ids.

## [0.4.1](//github.com/opentable/sous/compare/0.4.0...0.4.1)

### Fixed
- Status for updated deploys was being reported as if they were already stable.
  The stable vs. live statuses reported by the server each now have their own
  GDM snapshot so that this determination can be made properly.

## [0.4.0](//github.com/opentable/sous/compare/0.3.0...0.4.0)

### Added
- Conflicting GDM updates now retry, up to the number of deployments in their manifest.

### Changed
- Failed deploys to Singularity are now retried until they succeed or the GDM
  changes.

## [0.3.0](//github.com/opentable/sous/compare/0.2.1...0.3.0)

### Added
- Extra metadata tagged onto the Singularity deploys.
- `sous server` now treats its configured Docker registry as canonical, so
  that, e.g. regional mirrors can be used to reduce deploy latency.

### Changed

- Digested Docker image names no longer query the registry, which should reduce
  our requests count there.

## [0.2.1](//github.com/opentable/sous/compare/0.2.0...0.2.1)

### Added

- Adds Sous related-metadata to Singularity deploys for tracking and visibility purposes.

### Fixed

- In certain conditions, Sous would report a deploy as failed before it had completed.

## [0.2.0](//github.com/opentable/sous/compare/0.1.9...0.2.0) - 2017-03-06

### Added

- 'sous deploy' now returns a nonzero exit code when tasks for a deploy fail to start
  in Singularity. This makes it more suitable for unattended contexts like CD.

### Fixed

- Source locations with empty offsets and flavors no longer confuse 'sous plumbing status'.
  Previously 'sous plumbing status' (and 'sous deploy' which depends on it) were
  failing because they matched too many deployments when treating the empty
  offset as a wildcard. They now correctly treat it as a specific value.
- 'sous build' and 'sous deploy' previously appeared to hang when running long internal
  operations, they now inform the user there will be a wait.


## [0.1.9](//github.com/opentable/sous/compare/0.1.8...0.1.9) - 2017-02-16

### Added

- 'sous init -use-otpl-deploy' now supports flavors
  defined by otpl config directories in the `<cluster>.<flavor>` format.
  If there is a single flavor defined, behaviour is like before.
  Otherwise you may supply a -flavor flag to import configurations of a particular flavor.
- config.yaml now supports a new `User` field containing `Name` and `Email`.
  If set this info is sent to the server alongside all requests,
  and is used when committing state changes (as the --author flag).
- On first run (when there is no config file),
  and when a terminal is attached
  (meaning it's likely that a user is present),
  the user is prompted to provide their name and email address,
  and the URL of their local Sous server.
- `sous deploy`
  (and `sous plumbing status`)
  now await Singularity marking the indended deployment as active before returning.

### Fixed
- Deployment filters (which are used extensively) now treat "" dirs and flavors
  as real values, rather than wildcards.

## [0.1.8](//github.com/opentable/sous/compare/v0.1.7...0.1.8) - 2017-01-17

### Added
- 'sous init' -use-otpl-config now imports owners from singularity-request.json
- 'sous update' no longer requires -tag or -repo flags
  if they can be sniffed from the git repo context.
- Docs: Installation document added at doc/install.md

### Changed

- Logging, Server: Warn when artifacts are not resolvable.
- Logging: suppress full deployment diffs in debug (-d) mode,
  only print them in verbose -v mode.
- Sous Version outputs lines less than 80 characters long.

### Fixed

- Internal error caused by reading malformed YAML manifests resolved.
- SourceLocations now return more sensible parse errors when unmarshaling from JSON.
- Resolve errors now marshalled correctly by server.
- Server /status endpoint now returns latest status from AutoResolver rather than status at boot.

## [0.1.7](//github.com/opentable/sous/compare/v0.1.6...v0.1.7) 2017-01-19

### Added

- We are now able to easily release pre-built Mac binaries.
- Documentation about Sous' intended use for driving builds.
- Change in 'sous plumbing status' to support manifests that deploy to a subset of clusters.
- 'sous deploy' now waits by default until a deploy is complete.
  This makes it much more useful in unattended CI contexts.

### Changed

- Tweaks to Makefile and build process in general.

## [0.1.6](//github.com/opentable/sous/compare/v0.1.5...v0.1.6) 2017-01-19

Not documented.

## [0.1.5](//github.com/opentable/sous/compare/v0.1.4...v0.1.5) 2017-01-19

Not documented.

## [0.1.4](//github.com/opentable/sous/compare/v0.1.3...v0.1.4) 2017-01-19

Not documented.

## Sous 0.1

Sous 0.1 adds:
- A number of new features to the CLI.
  - `sous deploy` command (alpha)
  - `-flavor` flag, and support for flavors (see below)
  - `-source` flag which can be used instead of `-repo` and `-offset`
- Automatic migrations for the Docker image name cache.
- Consistent identifier parse and print round-tripping.
- Updates to various pieces of documentation.
- Nicer Singularity request names.

## Consistency

- Changes to the schema of the local Docker image name cache database no longer require user
  intervention and re-building the entire cache from source. Now, we track the schema, and
  migrate your cache as necessary.
- SourceIDs and SourceLocations now correctly round-trip from parse to string and back again.
- SourceLocations now have a single parse method, so we always get the same results and/or errors.
- We somehow abbreviated "Actual Deployment Set" "ADC" ?! That's fixed, we're now using "ADS".

### CLI

#### New command `sous deploy` (alpha)

Is intended to provide a hook for deploying single applications from a CI context.
Right now, this command works with a local GDM, modifying it, and running rectification
locally.
Over time, we will migrate how this command works whilst maintaining its interface and
semantics.
(The intention is that eventually 'sous deploy' will work by making an API call and
allowing the server to handle updating the GDM and rectifying.)

#### New flag `-flavor`

Actually, this is more than a flag, it affects the underlying data model, and the way
we think about how deployments are grouped.

Previously, Sous enabled at most a single deployment configuration per SourceLocation
per cluster. This model covers 90% of our use cases at OpenTable, but there are
exceptions.

We added "flavor" as a core concept in Sous, which allows multiple different deployment
configurations to be defined for a single codebase (SourceLocation) in each cluster. We
don't expect this feature to be used very much, but in those cases where configuration
needs to be more granular than per cluster, you now have that option available.

All commands that accept the `-source` flag (and/or the `-repo` and `-offset` flags) now
also accept the `-flavor` flag. Flavor is intended to be a short string made of
alphanumerics and possibly a hyphen, although we are not yet validating this string.
Each `-flavor` of a given `-source` is treated as a separate application, and has its
own manifest, allowing that application to be configured globally by a single manifest,
just like any other.

To create a new flavored application, you need to `sous init` with a `-flavor` flag. E.g.:

    sous init -flavor orange

From inside a repository would initiate a flavored manifest for that repo. Further calls
to `sous update`, `sous deploy`, etc, need to also specify the flavor `orange` to
work with that manifest. You can add an arbitrary number of flavors per SourceLocation,
and using a flavored manifest does not preclude you from also using a standard manifest
with no explicit flavor.

#### New flag `-source`

The `-source` flag is intended to be a replacement for the `-repo` and
`-offset` combination, for use in development environments. Note that we do not have
any plans to remove `-repo` and `-offset` since they may still be useful, especially
in scripting environments.

Source allows you to specify your SourceLocation in a single flag.
Source also performs additional validation,
ensuring that the source you pass can be handled by Sous end-to-end.
At present, that
means the repository must be a GitHub-based, in the form:

    github.com/<user>/<repo>

If your source code is not based in the root of the repository, you can add the offset
by separating it with a comma, e.g.:

    github.com/<user>/<repo>,<offset>

Because GitHub repository paths have a fixed format that Sous understands, you can
optionally use a slash instead of a comma, so the following is equivalent:

    github.com/<user>/<repo>/<offset>

(and offset can itself contain slashes if necessary, just like before).

### Documentation

We have made various documentation improvements, but there are definitely some that are
still out of date, which we will look to resolve in the coming weeks. Improvements made
in this release include:

- Better description of networking setup for Singularity deployments.
- Update to the deployment workflow documentation.
- Some fixes to the getting started document.

### Singularity request names

Up until now, Singularity request names looked something like this:

    github.comopentablereponameclustername

Which is not a great user experience, and has a large chance of causing naming collisions.
This version of Sous changes these names to use the form:

    <SourceLocation>:<Flavor>:<ClusterName>

E.g. for a simple repo with no offset or flavor, it looks like this:

    github.com>opentable>sous::cluster-name

With an offset and flavor, it expands to something like this:

    github.com>opentable>sous,offset:flavor-name:cluster-name


### Other

There have been numerous other small tweaks and fixes, mostly at code level to make our
own lives easier. We are also conscientiously working on improving test coverage, and this
cycle hit 54%, we expect to see that rise quickly now that we fail CI when it falls. You
can track test coverage at https://codecov.io/gh/opentable/sous.

For more gory detail, check out the [full list of commits between 0.0.1 and 0.1](https://github.com/opentable/sous/compare/v0.0.1...v0.1).<|MERGE_RESOLUTION|>--- conflicted
+++ resolved
@@ -14,13 +14,9 @@
 * Flaws describing problems with resource fields now get more context.
 * Recording metrics for DB access (rows, time, errors)
 * Server now accepts -autoresolver=false to disable to autoresolver.
-<<<<<<< HEAD
 * All: Added ability to add context to http requests
-
-=======
 * Bugfixes for the newdeploy command
 	
->>>>>>> 1046d67a
 ### Fixed
 * Client: running `sous` from outside of git workspaces no longer results in
   a confusing Git error.
