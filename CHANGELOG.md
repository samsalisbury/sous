# Sous Changelog

All notable changes to this project will be documented in this file.

The format is based on [Keep a Changelog](http://keepachangelog.com/)
and this project adheres to [Semantic Versioning](http://semver.org/)
with respect to its command line interface and HTTP interface.

## Unreleased
### Fixed
<<<<<<< HEAD
- Singularity now accepts changes to Startup options in manifest.

=======
- Off-by-one error with Singularity deploy IDs, fixed in 0.5.9, re-introduced in
  0.5.10. Now includes better tests surrounding edge cases.
>>>>>>> 312d4bf5

## [0.5.10](//github.com/opentable/sous/compare/0.5.9...0.5.10)
### Fixed
- Off-by-one error with long request IDs.
- Startup information not recovered from Singularity, so not compared for deployment.

## [0.5.9](//github.com/opentable/sous/compare/0.5.8...0.5.9)
### Fixed
- Long version strings resulted in Singularity deploy IDs longer than the max
  allowed length of 49 characters. Now they are always limited to 49.

## [0.5.8](//github.com/opentable/sous/compare/0.5.7...0.5.8)
### Fixed
- Now builds and runs on Go 1.8 (one small change to URL parsing broke Sous for go 1.8).
- New Startup configuration section in manifests now correctly round-trips via 'sous
  manifest get|set' and takes part in manifest diffs.

## [0.5.7](//github.com/opentable/sous/compare/0.5.6...0.5.7)
### Changed
- Images built with Sous get a pinning tag that now includes the timestamp of
  the build, so that multiple builds on a single revision won't clobber labesls
  and make images inaccessible.

## [0.5.6](//github.com/opentable/sous/compare/0.5.5...0.5.6)
### Fixed
- Sous server was unintentionally filtering out manifests with non-empty offsets or flavors.

## [0.5.5](//github.com/opentable/sous/compare/0.5.4...0.5.5)

### Fixed
- Resolution cycles allocate much less memory, which hopefully keeps the memory headroom of Sous much smaller over time.

## [0.5.4](//github.com/opentable/sous/compare/0.5.3...0.5.4)

### Added

- Sous server now returns CORS headers so that the Sous SPA (forthcoming) can consume its data.

### Fixed

- Crashing bug on GDM updates.

## [0.5.3](//github.com/opentable/sous/compare/0.5.2...0.5.3)

### Added
- Profiling endpoints, gated with a `server` flag, or the SOUS_PROFILING env variable.

### Fixed
- Environment variable defaults from cluster definitions
  no longer elide identical variables on manifests,
  which means that common values can be added to the defaults
  without undue concern for manifest environment variables.

## [0.5.2](//github.com/opentable/sous/compare/0.5.1...0.5.2)

### Added
- Extra debug logging about how build strategies are selected.
- Startup options in manifest to set healthcheck timeout and relative
  URI path of healthcheck endpoint.

### Changed
- Singularity RequestIDs are generated with a suffix of the MD5 sum of
  pre-slug data instead of a random UUID.
- Singularity RequestIDs are shortened to no longer include FQDN or
  organization of Git repo URL.

### Fixed
- Calls to `docker build` now have a `--pull` flag so that stale cached FROM
  images don't confuse builds.

## [0.5.1](//github.com/opentable/sous/compare/0.5.0...0.5.1)

### Fixed
- Singularity RequestIDs retrieved from Singularity are reused when updating deploys,
  instead of recomputing fresh unique ones each time.

### Minor
- Added a tool called "danger" to do review of PRs.

## [0.5.0](//github.com/opentable/sous/compare/0.4.1...0.5.0)

### Added
* Split image build strategy: support for using a build image to produce artifacts to be run
  in a separate deploy image.

### Changed
* Sous detects the tasks in its purview based on metadata it sets when the task
  is created, rather than inspecting request or deploy ids.

### Fixed
* Consequent to detecting tasks based on metadata,
  Sous's requests are now compatible
  with Singularity 0.14,
  and the resulting Mesos Task IDs are suitable to use as Kafka client ids.

## [0.4.1](//github.com/opentable/sous/compare/0.4.0...0.4.1)

### Fixed
- Status for updated deploys was being reported as if they were already stable.
  The stable vs. live statuses reported by the server each now have their own
  GDM snapshot so that this determination can be made properly.

## [0.4.0](//github.com/opentable/sous/compare/0.3.0...0.4.0)

### Added
- Conflicting GDM updates now retry, up to the number of deployments in their manifest.

### Changed
- Failed deploys to Singularity are now retried until they succeed or the GDM
  changes.

## [0.3.0](//github.com/opentable/sous/compare/0.2.1...0.3.0)

### Added
- Extra metadata tagged onto the Singularity deploys.
- `sous server` now treats its configured Docker registry as canonical, so
  that, e.g. regional mirrors can be used to reduce deploy latency.

### Changed

- Digested Docker image names no longer query the registry, which should reduce
  our requests count there.

## [0.2.1](//github.com/opentable/sous/compare/0.2.0...0.2.1)

### Added

- Adds Sous related-metadata to Singularity deploys for tracking and visibility purposes.

### Fixed

- In certain conditions, Sous would report a deploy as failed before it had completed.

## [0.2.0](//github.com/opentable/sous/compare/0.1.9...0.2.0) - 2017-03-06

### Added

- 'sous deploy' now returns a nonzero exit code when tasks for a deploy fail to start
  in Singularity. This makes it more suitable for unattended contexts like CD.

### Fixed

- Source locations with empty offsets and flavors no longer confuse 'sous plumbing status'.
  Previously 'sous plumbing status' (and 'sous deploy' which depends on it) were
  failing because they matched too many deployments when treating the empty
  offset as a wildcard. They now correctly treat it as a specific value.
- 'sous build' and 'sous deploy' previously appeared to hang when running long internal
  operations, they now inform the user there will be a wait.


## [0.1.9](//github.com/opentable/sous/compare/0.1.8...0.1.9) - 2017-02-16

### Added

- 'sous init -use-otpl-deploy' now supports flavors
  defined by otpl config directories in the `<cluster>.<flavor>` format.
  If there is a single flavor defined, behaviour is like before.
  Otherwise you may supply a -flavor flag to import configurations of a particular flavor.
- config.yaml now supports a new `User` field containing `Name` and `Email`.
  If set this info is sent to the server alongside all requests,
  and is used when committing state changes (as the --author flag).
- On first run (when there is no config file),
  and when a terminal is attached
  (meaning it's likely that a user is present),
  the user is prompted to provide their name and email address,
  and the URL of their local Sous server.
- `sous deploy`
  (and `sous plumbing status`)
  now await Singularity marking the indended deployment as active before returning.

### Fixed
- Deployment filters (which are used extensively) now treat "" dirs and flavors
  as real values, rather than wildcards.

## [0.1.8](//github.com/opentable/sous/compare/v0.1.7...0.1.8) - 2017-01-17

### Added
- 'sous init' -use-otpl-config now imports owners from singularity-request.json
- 'sous update' no longer requires -tag or -repo flags
  if they can be sniffed from the git repo context.
- Docs: Installation document added at doc/install.md

### Changed

- Logging, Server: Warn when artifacts are not resolvable.
- Logging: suppress full deployment diffs in debug (-d) mode,
  only print them in verbose -v mode.
- Sous Version outputs lines less than 80 characters long.

### Fixed

- Internal error caused by reading malformed YAML manifests resolved.
- SourceLocations now return more sensible parse errors when unmarshaling from JSON.
- Resolve errors now marshalled correctly by server.
- Server /status endpoint now returns latest status from AutoResolver rather than status at boot.

## [0.1.7](//github.com/opentable/sous/compare/v0.1.6...v0.1.7) 2017-01-19

### Added

- We are now able to easily release pre-built Mac binaries.
- Documentation about Sous' intended use for driving builds.
- Change in 'sous plumbing status' to support manifests that deploy to a subset of clusters.
- 'sous deploy' now waits by default until a deploy is complete.
  This makes it much more useful in unattended CI contexts.

### Changed

- Tweaks to Makefile and build process in general.

## [0.1.6](//github.com/opentable/sous/compare/v0.1.5...v0.1.6) 2017-01-19

Not documented.

## [0.1.5](//github.com/opentable/sous/compare/v0.1.4...v0.1.5) 2017-01-19

Not documented.

## [0.1.4](//github.com/opentable/sous/compare/v0.1.3...v0.1.4) 2017-01-19

Not documented.

## Sous 0.1

Sous 0.1 adds:
- A number of new features to the CLI.
  - `sous deploy` command (alpha)
  - `-flavor` flag, and support for flavors (see below)
  - `-source` flag which can be used instead of `-repo` and `-offset`
- Automatic migrations for the Docker image name cache.
- Consistent identifier parse and print round-tripping.
- Updates to various pieces of documentation.
- Nicer Singularity request names.

## Consistency

- Changes to the schema of the local Docker image name cache database no longer require user
  intervention and re-building the entire cache from source. Now, we track the schema, and
  migrate your cache as necessary.
- SourceIDs and SourceLocations now correctly round-trip from parse to string and back again.
- SourceLocations now have a single parse method, so we always get the same results and/or errors.
- We somehow abbreviated "Actual Deployment Set" "ADC" ?! That's fixed, we're now using "ADS".

### CLI

#### New command `sous deploy` (alpha)

Is intended to provide a hook for deploying single applications from a CI context.
Right now, this command works with a local GDM, modifying it, and running rectification
locally.
Over time, we will migrate how this command works whilst maintaining its interface and
semantics.
(The intention is that eventually 'sous deploy' will work by making an API call and
allowing the server to handle updating the GDM and rectifying.)

#### New flag `-flavor`

Actually, this is more than a flag, it affects the underlying data model, and the way
we think about how deployments are grouped.

Previously, Sous enabled at most a single deployment configuration per SourceLocation
per cluster. This model covers 90% of our use cases at OpenTable, but there are
exceptions.

We added "flavor" as a core concept in Sous, which allows multiple different deployment
configurations to be defined for a single codebase (SourceLocation) in each cluster. We
don't expect this feature to be used very much, but in those cases where configuration
needs to be more granular than per cluster, you now have that option available.

All commands that accept the `-source` flag (and/or the `-repo` and `-offset` flags) now
also accept the `-flavor` flag. Flavor is intended to be a short string made of
alphanumerics and possibly a hyphen, although we are not yet validating this string.
Each `-flavor` of a given `-source` is treated as a separate application, and has its
own manifest, allowing that application to be configured globally by a single manifest,
just like any other.

To create a new flavored application, you need to `sous init` with a `-flavor` flag. E.g.:

    sous init -flavor orange

From inside a repository would initiate a flavored manifest for that repo. Further calls
to `sous update`, `sous deploy`, etc, need to also specify the flavor `orange` to
work with that manifest. You can add an arbitrary number of flavors per SourceLocation,
and using a flavored manifest does not preclude you from also using a standard manifest
with no explicit flavor.

#### New flag `-source`

The `-source` flag is intended to be a replacement for the `-repo` and
`-offset` combination, for use in development environments. Note that we do not have
any plans to remove `-repo` and `-offset` since they may still be useful, especially
in scripting environments.

Source allows you to specify your SourceLocation in a single flag.
Source also performs additional validation,
ensuring that the source you pass can be handled by Sous end-to-end.
At present, that
means the repository must be a GitHub-based, in the form:

    github.com/<user>/<repo>

If your source code is not based in the root of the repository, you can add the offset
by separating it with a comma, e.g.:

    github.com/<user>/<repo>,<offset>

Because GitHub repository paths have a fixed format that Sous understands, you can
optionally use a slash instead of a comma, so the following is equivalent:

    github.com/<user>/<repo>/<offset>

(and offset can itself contain slashes if necessary, just like before).

### Documentation

We have made various documentation improvements, but there are definitely some that are
still out of date, which we will look to resolve in the coming weeks. Improvements made
in this release include:

- Better description of networking setup for Singularity deployments.
- Update to the deployment workflow documentation.
- Some fixes to the getting started document.

### Singularity request names

Up until now, Singularity request names looked something like this:

    github.comopentablereponameclustername

Which is not a great user experience, and has a large chance of causing naming collisions.
This version of Sous changes these names to use the form:

    <SourceLocation>:<Flavor>:<ClusterName>

E.g. for a simple repo with no offset or flavor, it looks like this:

    github.com>opentable>sous::cluster-name

With an offset and flavor, it expands to something like this:

    github.com>opentable>sous,offset:flavor-name:cluster-name


### Other

There have been numerous other small tweaks and fixes, mostly at code level to make our
own lives easier. We are also conscientiously working on improving test coverage, and this
cycle hit 54%, we expect to see that rise quickly now that we fail CI when it falls. You
can track test coverage at https://codecov.io/gh/opentable/sous.

For more gory detail, check out the [full list of commits between 0.0.1 and 0.1](https://github.com/opentable/sous/compare/v0.0.1...v0.1).<|MERGE_RESOLUTION|>--- conflicted
+++ resolved
@@ -8,13 +8,9 @@
 
 ## Unreleased
 ### Fixed
-<<<<<<< HEAD
 - Singularity now accepts changes to Startup options in manifest.
-
-=======
 - Off-by-one error with Singularity deploy IDs, fixed in 0.5.9, re-introduced in
   0.5.10. Now includes better tests surrounding edge cases.
->>>>>>> 312d4bf5
 
 ## [0.5.10](//github.com/opentable/sous/compare/0.5.9...0.5.10)
 ### Fixed
