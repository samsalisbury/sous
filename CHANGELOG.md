--- conflicted
+++ resolved
@@ -7,17 +7,13 @@
 with respect to its command line interface and HTTP interface.
 
 ## [Unreleased]
-<<<<<<< HEAD
-### Changed 
-- Added Startup options to manifest to set healthcheck timeout and relative
+
+### Added
+- Extra debug logging about how build strategies are selected.
+- Startup options in manifest to set healthcheck timeout and relative
   URI path of healthcheck endpoint.
-=======
-
-### Added
-- Extra debug logging about how build strategies are selected.
-
-### Changed
->>>>>>> eb6c6116
+
+### Changed
 - Singularity RequestIDs are generated with a suffix of the MD5 sum of
   pre-slug data instead of a random UUID.
 - Singularity RequestIDs are shortened to no longer include FQDN or
