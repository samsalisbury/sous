# Sous Changelog

All notable changes to this project will be documented in this file.

The format is based on [Keep a Changelog](http://keepachangelog.com/)
and this project adheres to [Semantic Versioning](http://semver.org/)
with respect to its command line interface and HTTP interface.


## [0.5.77](//github.com/opentable/sous/compare/0.5.76...0.5.77)

### Added
* Server: Single deployment rectification now waits for a reports a DeployState.
* Server: Single deployment name cache harvests - hopefully will further speed deployments.
<<<<<<< HEAD
* All: Add smoke test of the newdeploy cli
=======
* Server: pending state workaround for Singularity
>>>>>>> be0fbb62

### Fixed
* Server: /deploy-queue-item now returns correct queue position and Resolution field.
* Server: /single-deployment validation now correctly validates only after taking
  into consideration default values.
* Server: integration tests disregard failed deployments as blockers in certain cases
* Server: deployment operations are tracked by a UUID across API requests.

## [0.5.76](//github.com/opentable/sous/compare/0.5.72...0.5.76)

### Added
* CLI: sous newdeploy command: Much faster deployments. This will become
  the default 'sous deploy' after some real-world validation.
* Flaws describing problems with resource fields now get more context.
* Recording metrics for DB access (rows, time, errors)
* Server now accepts -autoresolver=false to disable to autoresolver.
* All: Added ability to add context to http requests
* Bugfixes for the newdeploy command

### Fixed
* Client: running `sous` from outside of git workspaces no longer results in
  a confusing Git error.
* Server: DB reading was omitting deployments without owners.

## [0.5.72](//github.com/opentable/sous/compare/0.5.71...0.5.72)

### Fixed
* PostgreSQL storage correctly retrieves arrays of healthcheck failure statuses
* Caught a race condition in the logging subsystem.

### Changed
* Log messages with `"@loglov3-otl": "sous-generic-v1"` field names changed:
  `fields` -> `sous-fields`, `types` -> `sous-types`, `ids` -> `sous-ids`,
  `id-values` -> `sous-id-values`.

### Added
* Server: PUT /single-deployment endpoint immediately adds a rectification
  to the queue and returns a link to monitor for completion.

## [0.5.71](//github.com/opentable/sous/compare/0.5.70...0.5.71)

### Added
* All: Updated cli, status_poller, client to start using structured logging

### Fixed
* Server: the PostgreSQL storage module successfully deduplicates proposed DB
  records generated from user input now.
* All: /all-deploy-queues returns correctly, with a somewhat different data format.

### Added
* Server: convert remainder of singularity package to generalmsg style logs

## [0.5.67](//github.com/opentable/sous/compare/0.5.66...0.5.67)

### Added
* All: Add truncated message that was supposed to go to logstash if it is found to error out from delivery to Kafka

## [0.5.66](//github.com/opentable/sous/compare/0.5.65...0.5.66)

### Added
* Server: Include connection string in db connection error log.
* Client: Add structured logging to status poller
* All: Create a new structured log that auto extracts IDs and stores in seperate fields for
  easier searching in logstash

### Changed
* All: Top-level global logger labeled "GLOBAL".
* All: Deployment builder, manifest get/set, StatusMiddleware, otplManifest now emits structured logs.
* CLI: When sous build fails due to no Dockerfile, error says exactly that.
* All: HTTP logging messages are at level "extra1" when successful

### Fixed
* All: Some formatted logs were incorrectly reporting missing values and were
  indiscriminately trying to render a single slice in the first format verb.
  Resolved so those logs format correctly.
* Server: postgres storage engine wasn't de-duplicating records as it parsed the GDM.

## [0.5.65](//github.com/opentable/sous/compare/0.5.63...0.5.65)

### Added
* Server: new endpoints /deploy-queues and /deploy-queue-item showing the
  list of all deployment queues and their lengths, and individual queue items
  respectively. /deploy-queue-item allows HTTP long-polling on the completion
  of a single rectification be providing the ?wait=true query parameter.
* Server: new endpoint /state/deployments allows cluster-specific updates to GDM.
* All: Default when testing, don't call recover when a log message fails to Deliver.
* CLI: Added timing information to report invocation message.
* All: Logging Reporter that allows allows semi flexible fields to be indexed.

## [0.5.63](//github.com/opentable/sous/compare/0.5.62...0.5.63)
### Added
* CLI: If no image is present in runspec, return a fatal flaw in build.
* Server: adding duplex state storage, to keep DB in sync until ready to switch over
* Server: Update logging to a more structured format: server, ext/singularity, resource, Generic Msg, handle_gdm, subpoller, volume, local_config, rest/client, disk_state_manager, router
* Server: A /health endpoint. For the time being, just a 200 and the running version of Sous.

### Changed
* All: error parsing repo from SourceLocation now more informative.
* Server: increased scoping of loggers - log entries should report their sources better.

### Fixed
* All: Data race in rectification queue.

## [0.5.62](//github.com/opentable/sous/compare/0.5.61...0.5.62)

### Added
* Server: If default log level is invalid, use Extreme level and print out a message.
* Logging: sous-diff-resolution logs include two new fields 'sous-diff-source-type' and
  'sous-diff-source-user', hard-coded to 'global rectifier' and 'unknown'.

### Fixed
* All: Setting a manifest with Owners field not alphabetically sorted no longer prevents updates
  to other manifests. (Owners are always stored in alphabetical order now.)
* Server: Kafka config validation now correctly checks if brokers were specified when Kafka is enabled.
* Server: Changing the Owners list now correctly causes the Singularity request to be updated.

## Internal
* Server: Storage module for Postgres uses placeholders correctly. As yet, not connected up.

## [0.5.61](//github.com/opentable/sous/compare/0.5.60...0.5.61)

### Added
* Server: Ability to load sous sibiling urls from environment variable

## [0.5.60](//github.com/opentable/sous/compare/0.5.59...0.5.60)

This release contains internal changes only; external behaviour is unmodified.
See [the set of commits in this release](//github.com/opentable/sous/compare/0.5.59...0.5.60)
for details of developer-facing changes.

## [0.5.59](//github.com/opentable/sous/compare/0.5.58...0.5.59)
### Fixed
* Server: Docker repository HTTP metrics collected and logged.
* Server: Sizes of *response* bodies logged and reported to Graphite.
* Server: Backtrace on HTTP logging excludes our libraries.

## [0.5.58](//github.com/opentable/sous/compare/0.5.57...0.5.58)

### Added
* Server: HTTP client requests to Singularity log to Kafka
* Server: HTTP client requests to the Docker registry log to Kafka
* Server: HTTP server responses log to Kafka
* Server: Additional metrics reported per request kind, per host and per kind,host pair.

## [0.5.57](//github.com/opentable/sous/compare/0.5.56...0.5.57)
### Fixed
* CLI + Server: No longer panics when printing a nil Deployment.

* Server: Profiling configuration - accepts SOUS_PROFILING environment variable correctly.

### Changed
* Developer: Server action extracted.

## [0.5.56](//github.com/opentable/sous/compare/0.5.55...0.5.56)
### Fixed
* CLI: No longer panics under normal operation (e.g. when trying to run 'sous deploy'
  outside of a git repo, or when server connection fails etc).
* CLI + Server: Logging goes to Kafka and Graphite when configured to again.

## [0.5.55](//github.com/opentable/sous/compare/0.5.54...0.5.55)
### Changed
* CLI: Quieter output for local operators. Previously many log messages were
  emitted to stderr which made CLI use difficult due to information overload.

### Fixed
* CLI: -s -q -v and -d (silent, quiet, verbose, and debug) flags now set the
  logging level appropriately. You'll now see a lot more output when using
  -d and -v flags, and only critical errors from -s, critical and console output
  from -q.

## [0.5.54](//github.com/opentable/sous/compare/0.5.53...0.5.54)
### Added
* All: a Schedule field on Manifests, which should publish to Singularity to allow for scheduled tasks.

### Fixed
* All: a bug in the Kafka subcomponent meant that the reverse sense was being applied to log entries.
  Furthermore, the severity was wrong, and the messages were being omitted.

## [0.5.53](//github.com/opentable/sous/compare/0.5.52...0.5.53)

### Fixed
* Server: the resolve complete message is properly emitted and produces stats

## [0.5.52](//github.com/opentable/sous/compare/0.5.51...0.5.52)

### Changed
* All: Logging to Kafka no longer goes through logrus.

### Added
* Client: console output related to deploys. Reports the number of instances
  intended, and reflects the successfully deployed source ID and target
  cluster.

## [0.5.51](//github.com/opentable/sous/compare/0.5.50...0.5.51)

### Added
* Server: max concurrent HTTP requests per Singularity server now configurable
  using `MaxHTTPConcurrencySingularity` in config file or
  `MAX_HTTP_CONCURRENCY_SINGULARITY` env var. Default is 10 was previously
  hard-coded to 10, so this is an opt-in change.

### Changed
* All: some logging behaviors - there may be more output than we'd like
* All: logging - capture the CLI output to Kafka, test that diff logs are generated.
* All: backtrace selection more accurate (i.e. the reported source of log entries is generally where they're actually reported)

## [0.5.50](//github.com/opentable/sous/compare/0.5.49...0.5.50)
### Fixed
* All: log entries weren't conforming to the requirements of our schemas.

## [0.5.49](//github.com/opentable/sous/compare/0.5.48...0.5.49)
### Fixed
* Server: at least one botched log message type has been caught and corrected.

### Added
* Client: more descriptive output from 'sous deploy' and 'sous update' commands.

## [0.5.48](//github.com/opentable/sous/compare/0.5.47...0.5.48)

### Fixed
* Erroneous output on stdout breaking some cli consumers.


## [0.5.47](//github.com/opentable/sous/compare/0.5.46...0.5.47)

### Fixed
Both: DI interaction causing panic on boot.

## [0.5.46](//github.com/opentable/sous/compare/0.5.44...0.5.46)

### Added
* Client: a separate status for "API requests are broken".
* Client: many new log messages during `sous update`, `sous deploy` and `sous plumbing status`.
* Client: general log message for start and end of command execution.

### Fixed
* Client: a panic would occur if the remote server wasn't available or responded with a 500.
* Attempting to fix invalid config using 'sous config' was not possible because we
  were validating config as a precondition to executing the command. We now only
  validate config for commands that rely on a valid config, so 'sous config' can be
  used to correct issues.

## [0.5.44](//github.com/opentable/sous/compare/0.5.43...0.5.44)

### Fixed

* Server: diff messages could panic when logging them if the diff didn't resolve correctly.
* All: logging panics would crash the app.
* Client: 'sous deploy' now waits for a complete resolution to take place before
  reporting failure. This avoids a race condition where earlier failures could
  be misreported as failures with the current deployment.
* Client: 'sous deploy' now bails out if no changes are detected after the present
  resolve cycle has completed, or if the latest version in the GDM does not match that
  expected. This solves an issue where deployments would appear to hang for a long time
  and eventually fail with a confusing error message, often due to conflicting updates.

## [0.5.43](//github.com/opentable/sous/compare/0.5.42...0.5.43)

### Added
* Server: deployment diffs are now logged as structured messages.
* Client: `sous init` command now has `-dryrun` flag, so you can generate a manifest
  without sending it to the server. This flag interacts with the `-flavor`,
  `-use-otpl-deploy` and `-ignore-otpl-deploy` flags as well, so you can check sous'
  intentions in all these scenarios without accidentally creating manifests you don't want.

### Fixed
* Server: Changing Startup.SkipCheck now correctly results in a re-deploy with the
  updated value.
* Client: commands 'sous deploy', 'sous manifest get' and 'sous manifest set' now receive the correct auto-detected offset
  so you no longer require the -offset flag in most cases (unless you need to override it).

## [0.5.42](//github.com/opentable/sous/compare/0.5.41...0.5.42)
### Fixed
* All: Graphite output was like `sous.sous.ci.sfautoresolver.fullcycle-duration.count`, now `sous.ci.sf.auto...`

## [0.5.41](//github.com/opentable/sous/compare/0.5.40...0.5.41)

### Fixed

* All: ot_* fields are actually populated - also instance-no
* All: metrics are scoped to env and region so that multiple sous instances don't
  clobber each other's metrics.
* All: component-id refers to the whole "sous" application; scoped loggers goes in logger-name

## [0.5.40](//github.com/opentable/sous/compare/0.5.39...0.5.40)

### Fixed

* Server: mismatches with logging schemas

## [0.5.39](//github.com/opentable/sous/compare/0.5.38...0.5.39)

### Fixed
* Server: logging configuration actually gets applied,
  so we can get graphite and kafka feeds.
* Server: Various places that log entries were tweaked to conform to ELK schema.

## [0.5.38](//github.com/opentable/sous/compare/0.5.37...0.5.38)

### Fixed
* All: restores -d and -v flags

## [0.5.37](//github.com/opentable/sous/compare/0.5.36...0.5.37)

### Fixed
* All: Cloned DI providers ("psyringe") were resulting in 2+ NameCaches, and
  uncontrolled access to the Docker registry cachce DB. A race condition led to
  errors that prevented deployment of Sous, and then blocked use of the CLI
  client. A stopgap was set up to force a NameCache to be provided early.

## [0.5.36](//github.com/opentable/sous/compare/0.5.35...0.5.36)

### Fixed
- Client: If only one otpl config found with no flavor, and a flavor is specified the found config was used.
- Client: If only one otpl config found for only one flavor, and no flavor or different flavor specified the found config was used.
- Client: `sous plumbing normalizegdm` broke the DI rules and added
  `DryrunNeither` an extra time, which led to a panic.
- Server: Initial database grooming had a race condition. Solved by ensuring NameCache is singular.

### Changed
- Client: Improve testability of default OT_ENV_FLAVOR logic and test.

## [0.5.35](//github.com/opentable/sous/compare/0.5.34...0.5.35)

### Fixed
- Client and server: various logging output is clearer and more correct.
- Client: Flavor flag wasn't being passed to otpl deploy logic.
- Client: Panic when setting OT_ENV_FLAVOR env variable if Env was unset.

## [0.5.34](//github.com/opentable/sous/compare/0.5.33...0.5.34)
### Added
- Client: When calling `sous init -flavor X` automatically add OT_ENV_FLAVOR value to the Env variables

### Fixed
- Client: `sous init -use-otpl-deploy` wasn't handling flavors properly.
- Client: `sous init -ignore-otpl-deploy` caused panic.
- Server: Logging wasn't being properly initialized and crashed on boot.

## [0.5.33](//github.com/opentable/sous/compare/0.5.32...0.5.33)
### Added
- Structured logging. Default logging will be structured (and colorful!)
  because of using logrus. Configuration should allow delivery of metrics to
  graphite and log entries to ELK.

### Fixed
- Server: Flavor metadata wasn't being pulled back into the ADS during rectify, which led to bad behaviors in deploy.

## [0.5.32](//github.com/opentable/sous/compare/0.5.31...0.5.32)
### Changed
- Developer: Refactors of filters and logging. Mostly to the good.

### Fixed
- Client: `sous build` for split containers was adding a path component,
  which broke the resulting deploy container.

## [0.5.31](//github.com/opentable/sous/compare/0.5.30...0.5.31)
### Fixed
- Client: `sous init` defaults resources correctly in the absence of other input.
## [0.5.30](//github.com/opentable/sous/compare/0.5.29...0.5.30)
### Fixed
- Client: certain commands were missing DI for a particular value. These are
  fixed, and tests added for the omission.
- Client: new values for optional fields no longer elided on `manifest set` -
  if the value was missing, the new value would be silently dropped.

## [0.5.29](//github.com/opentable/sous/compare/0.5.28...0.5.29)
### Changed
- Developer: DI system no longer used on a per-request basis.

## [0.5.28](//github.com/opentable/sous/compare/0.5.27...0.5.28)
### Fixed
- Client & Server: rework of DI to contain scope of variable assignment,
  and retain scope from CLI invocation to server.
- Client: multiple target builds weren't getting their offsets recorded correctly.
- Developer: dependency injection provider now an injected dependency of the CLI object.

## [0.5.27](//github.com/opentable/sous/compare/0.5.26...0.5.27)
### Fixed
- Client: omitting query params on update.
- Client: Failed to merge maps to null values (which came from original JSON).

## [0.5.26](//github.com/opentable/sous/compare/0.5.25...0.5.26)
### Fixed
- Client: using wrong name for the /manifest endpoint

## [0.5.25](//github.com/opentable/sous/compare/0.5.24...0.5.25)
### Fixed
- Client: simple dockerfile builds were crashing

## [0.5.24](//github.com/opentable/sous/compare/0.5.23...0.5.24)
### Fixed
- Client: the `sous manifest get` and `set` commands correctly accept a `-flavor` switch.

## [0.5.23](//github.com/opentable/sous/compare/0.5.22...0.5.23)
### Added:
- Client: Split buildpacks can now provide a list of targets,
  and produce all their build products in one `sous build`.
### Changed:
- Client: Client commands now have a "local server" available if no server is
  configurated. This is the start of the path to using HTTP client/server
  interactions for everything, as opposed to strategizing storage modules.

## [0.5.22](//github.com/opentable/sous/compare/0.5.21...0.5.22)
### Fixed
- Server: Validation checks didn't consider default values.

## [0.5.21](//github.com/opentable/sous/compare/0.5.20...0.5.21)
### Added
- Server: Startup field "SkipCheck" added - rather than omitting a
  healthcheck URI, services must set this field `true` in order to signal that
  they don't make use of a "ready" endpoint.
- Server: Full set of Singularity 0.15 HealthcheckOptions now supported.
  Previous field names on Startup retained for compatibility,
  although there may be nuanced changes in how they're interpreted
  (because Singularity no longer supports the old version.)
- Server: Logging extended to collect metrics.
- Server: Metrics exposed on an HTTP endpoint.
- Developer: LogSet extracted to new util/logging package, some refiguring of
  the types and interfaces there with an eye to pulling in a structured logger.
- Client: Command `sous plunbing normalizegdm` is a utility to round-trip the
  Sous storage format. With luck, running this command after manual changes to
  the GDM repo will correct false conflicts.
### Changed
- Server: Startup DeployConfig part fields now have cluster-based default
  values. (These should be configued in the GDM before this version is
  deployed!)
  Most notably, the CheckReadyProtocol needs a default ("HTTP" or "HTTPS")
  because Singularity validates the value on its side.

## [0.5.20](//github.com/opentable/sous/compare/0.5.19...0.5.20)
### Fixed
- Client: `sous deploy` wasn't recognizing its version if there was a prefix supplied.

## [0.5.19](//github.com/opentable/sous/compare/0.5.18...0.5.19)

Only changes in this release are related to deployment.

### Fixed
- Developer: deployment key changed to a machine account.
## [0.5.18](//github.com/opentable/sous/compare/0.5.16...0.5.18)
### Added
- Client: `sous query clusters` will enumerate all the logical clusters sous currently handles, for ease of manifest editing and deployment.

### Changed
- Developer: Makefile directives to build a Sous .deb and upload it to an Artifactory server.
- Server: /gdm now sets Etag header based on current revision of the GDM. Clients attempting
  to update with a stale Etag will have update rejected appropriately.
- Server: Updated Singularity API consumer to work with Singularity v0.15.

### Fixed
- Client: Increased buffer size in shell to handle super-long tokens.
- Client: Conflicting updates to the same manifest now fail appropriately (e.g. during 'sous deploy').
  This should mean better performance when running 'sous deploy' concurrently on the same manifest,
  as conflicting updates won't require multiple passes to resolve.


## [0.5.17]
__(extra release because of mechanical difficulties)__

## [0.5.16](//github.com/opentable/sous/compare/0.5.15...0.5.16)
- Fixed prefixed versions for update and deploy. At this point, git "package" tags should work everywhere they're used.

## [0.5.15](//github.com/opentable/sous/compare/0.5.14...0.5.15)
### Changed
- Panics during rectify print the stack trace along with the error message in the logs.
  Previously the stack trace was printed earlier in the log, making correlation
  difficult.
- Server: All read/write access to the GDM now serialised.
  This is to partially address and issue where concurrent calls to 'sous deploy'
  could result in one of them finishing in the ResolveNotIntended state.

### Fixed
- Client: 'sous build' was failing when using a semver tag with a non-numeric prefix.
  Validation logic is now shared, so 'sous build' succeeds with these tags.
- Non-destructive updates: clients won't clobber fields in the API they don't recognize. Result should be more stable, less coupled client-server relationship.

## [0.5.14](//github.com/opentable/sous/compare/0.5.13...0.5.14)

### Fixed
- A change to the Singularity API was breaking JSON unmarshaling. We now handle those errors as a "malformed" request - i.e. not Sous's to manage.

## [0.5.13](//github.com/opentable/sous/compare/0.5.12...0.5.13)

### Added
- Git tags with a non-numeric prefix and a semver suffix (e.g. 'release-1.2.3' or 'v2.3.4')
  are now considered a "semver" tag, and Sous will extract the version from them.
- Static analysis of important core data model calculations to ensure that all the components of those structures are at least "touched" during diff calculation.
- For developers only, there are 2 new build targets: `install-dev` and
  `install-brew`. These allow developers on a Mac to quickly switch between having
  a personal dev build, or the latest release from homebrew installed locally.

### Fixed
- Operations that change more than one manifest will now be rejected with an
  error. We do not believe there are any such legitimate operations, and
  there's a storage anomoly that surfaces as multiple manifests changing at
  once which we hope this will correct.
- 'sous manifest get' wrongly returned YAML with all lower-cased field names.
  Now it correctly returns YAML with upper camel-cased field names.
  Note that this does not apply to map keys, only struct fields.
- Deployment processing wasn't properly waited on, which could cause problems.

## [0.5.12](//github.com/opentable/sous/compare/0.5.11...0.5.12)
### Fixed
- Issue where deployments constantly re-deployed due to spurious Startup.Timeout diff.

## [0.5.11](//github.com/opentable/sous/compare/0.5.10...0.5.11)
### Fixed
- Singularity now accepts changes to Startup options in manifest.
- Off-by-one error with Singularity deploy IDs, fixed in 0.5.9, re-introduced in
  0.5.10. Now includes better tests surrounding edge cases.

## [0.5.10](//github.com/opentable/sous/compare/0.5.9...0.5.10)
### Fixed
- Off-by-one error with long request IDs.
- Startup information not recovered from Singularity, so not compared for deployment.

## [0.5.9](//github.com/opentable/sous/compare/0.5.8...0.5.9)
### Fixed
- Long version strings resulted in Singularity deploy IDs longer than the max
  allowed length of 49 characters. Now they are always limited to 49.

## [0.5.8](//github.com/opentable/sous/compare/0.5.7...0.5.8)
### Fixed
- Now builds and runs on Go 1.8 (one small change to URL parsing broke Sous for go 1.8).
- New Startup configuration section in manifests now correctly round-trips via 'sous
  manifest get|set' and takes part in manifest diffs.

## [0.5.7](//github.com/opentable/sous/compare/0.5.6...0.5.7)
### Changed
- Images built with Sous get a pinning tag that now includes the timestamp of
  the build, so that multiple builds on a single revision won't clobber labesls
  and make images inaccessible.

## [0.5.6](//github.com/opentable/sous/compare/0.5.5...0.5.6)
### Fixed
- Sous server was unintentionally filtering out manifests with non-empty offsets or flavors.

## [0.5.5](//github.com/opentable/sous/compare/0.5.4...0.5.5)

### Fixed
- Resolution cycles allocate much less memory, which hopefully keeps the memory headroom of Sous much smaller over time.

## [0.5.4](//github.com/opentable/sous/compare/0.5.3...0.5.4)

### Added

- Sous server now returns CORS headers so that the Sous SPA (forthcoming) can consume its data.

### Fixed

- Crashing bug on GDM updates.

## [0.5.3](//github.com/opentable/sous/compare/0.5.2...0.5.3)

### Added
- Profiling endpoints, gated with a `server` flag, or the SOUS_PROFILING env variable.

### Fixed
- Environment variable defaults from cluster definitions
  no longer elide identical variables on manifests,
  which means that common values can be added to the defaults
  without undue concern for manifest environment variables.

## [0.5.2](//github.com/opentable/sous/compare/0.5.1...0.5.2)

### Added
- Extra debug logging about how build strategies are selected.
- Startup options in manifest to set healthcheck timeout and relative
  URI path of healthcheck endpoint.

### Changed
- Singularity RequestIDs are generated with a suffix of the MD5 sum of
  pre-slug data instead of a random UUID.
- Singularity RequestIDs are shortened to no longer include FQDN or
  organization of Git repo URL.

### Fixed
- Calls to `docker build` now have a `--pull` flag so that stale cached FROM
  images don't confuse builds.

## [0.5.1](//github.com/opentable/sous/compare/0.5.0...0.5.1)

### Fixed
- Singularity RequestIDs retrieved from Singularity are reused when updating deploys,
  instead of recomputing fresh unique ones each time.

### Minor
- Added a tool called "danger" to do review of PRs.

## [0.5.0](//github.com/opentable/sous/compare/0.4.1...0.5.0)

### Added
* Split image build strategy: support for using a build image to produce artifacts to be run
  in a separate deploy image.

### Changed
* Sous detects the tasks in its purview based on metadata it sets when the task
  is created, rather than inspecting request or deploy ids.

### Fixed
* Consequent to detecting tasks based on metadata,
  Sous's requests are now compatible
  with Singularity 0.14,
  and the resulting Mesos Task IDs are suitable to use as Kafka client ids.

## [0.4.1](//github.com/opentable/sous/compare/0.4.0...0.4.1)

### Fixed
- Status for updated deploys was being reported as if they were already stable.
  The stable vs. live statuses reported by the server each now have their own
  GDM snapshot so that this determination can be made properly.

## [0.4.0](//github.com/opentable/sous/compare/0.3.0...0.4.0)

### Added
- Conflicting GDM updates now retry, up to the number of deployments in their manifest.

### Changed
- Failed deploys to Singularity are now retried until they succeed or the GDM
  changes.

## [0.3.0](//github.com/opentable/sous/compare/0.2.1...0.3.0)

### Added
- Extra metadata tagged onto the Singularity deploys.
- `sous server` now treats its configured Docker registry as canonical, so
  that, e.g. regional mirrors can be used to reduce deploy latency.

### Changed

- Digested Docker image names no longer query the registry, which should reduce
  our requests count there.

## [0.2.1](//github.com/opentable/sous/compare/0.2.0...0.2.1)

### Added

- Adds Sous related-metadata to Singularity deploys for tracking and visibility purposes.

### Fixed

- In certain conditions, Sous would report a deploy as failed before it had completed.

## [0.2.0](//github.com/opentable/sous/compare/0.1.9...0.2.0) - 2017-03-06

### Added

- 'sous deploy' now returns a nonzero exit code when tasks for a deploy fail to start
  in Singularity. This makes it more suitable for unattended contexts like CD.

### Fixed

- Source locations with empty offsets and flavors no longer confuse 'sous plumbing status'.
  Previously 'sous plumbing status' (and 'sous deploy' which depends on it) were
  failing because they matched too many deployments when treating the empty
  offset as a wildcard. They now correctly treat it as a specific value.
- 'sous build' and 'sous deploy' previously appeared to hang when running long internal
  operations, they now inform the user there will be a wait.


## [0.1.9](//github.com/opentable/sous/compare/0.1.8...0.1.9) - 2017-02-16

### Added

- 'sous init -use-otpl-deploy' now supports flavors
  defined by otpl config directories in the `<cluster>.<flavor>` format.
  If there is a single flavor defined, behaviour is like before.
  Otherwise you may supply a -flavor flag to import configurations of a particular flavor.
- config.yaml now supports a new `User` field containing `Name` and `Email`.
  If set this info is sent to the server alongside all requests,
  and is used when committing state changes (as the --author flag).
- On first run (when there is no config file),
  and when a terminal is attached
  (meaning it's likely that a user is present),
  the user is prompted to provide their name and email address,
  and the URL of their local Sous server.
- `sous deploy`
  (and `sous plumbing status`)
  now await Singularity marking the indended deployment as active before returning.

### Fixed
- Deployment filters (which are used extensively) now treat "" dirs and flavors
  as real values, rather than wildcards.

## [0.1.8](//github.com/opentable/sous/compare/v0.1.7...0.1.8) - 2017-01-17

### Added
- 'sous init' -use-otpl-config now imports owners from singularity-request.json
- 'sous update' no longer requires -tag or -repo flags
  if they can be sniffed from the git repo context.
- Docs: Installation document added at doc/install.md

### Changed

- Logging, Server: Warn when artifacts are not resolvable.
- Logging: suppress full deployment diffs in debug (-d) mode,
  only print them in verbose -v mode.
- Sous Version outputs lines less than 80 characters long.

### Fixed

- Internal error caused by reading malformed YAML manifests resolved.
- SourceLocations now return more sensible parse errors when unmarshaling from JSON.
- Resolve errors now marshalled correctly by server.
- Server /status endpoint now returns latest status from AutoResolver rather than status at boot.

## [0.1.7](//github.com/opentable/sous/compare/v0.1.6...v0.1.7) 2017-01-19

### Added

- We are now able to easily release pre-built Mac binaries.
- Documentation about Sous' intended use for driving builds.
- Change in 'sous plumbing status' to support manifests that deploy to a subset of clusters.
- 'sous deploy' now waits by default until a deploy is complete.
  This makes it much more useful in unattended CI contexts.

### Changed

- Tweaks to Makefile and build process in general.

## [0.1.6](//github.com/opentable/sous/compare/v0.1.5...v0.1.6) 2017-01-19

Not documented.

## [0.1.5](//github.com/opentable/sous/compare/v0.1.4...v0.1.5) 2017-01-19

Not documented.

## [0.1.4](//github.com/opentable/sous/compare/v0.1.3...v0.1.4) 2017-01-19

Not documented.

## Sous 0.1

Sous 0.1 adds:
- A number of new features to the CLI.
  - `sous deploy` command (alpha)
  - `-flavor` flag, and support for flavors (see below)
  - `-source` flag which can be used instead of `-repo` and `-offset`
- Automatic migrations for the Docker image name cache.
- Consistent identifier parse and print round-tripping.
- Updates to various pieces of documentation.
- Nicer Singularity request names.

## Consistency

- Changes to the schema of the local Docker image name cache database no longer require user
  intervention and re-building the entire cache from source. Now, we track the schema, and
  migrate your cache as necessary.
- SourceIDs and SourceLocations now correctly round-trip from parse to string and back again.
- SourceLocations now have a single parse method, so we always get the same results and/or errors.
- We somehow abbreviated "Actual Deployment Set" "ADC" ?! That's fixed, we're now using "ADS".

### CLI

#### New command `sous deploy` (alpha)

Is intended to provide a hook for deploying single applications from a CI context.
Right now, this command works with a local GDM, modifying it, and running rectification
locally.
Over time, we will migrate how this command works whilst maintaining its interface and
semantics.
(The intention is that eventually 'sous deploy' will work by making an API call and
allowing the server to handle updating the GDM and rectifying.)

#### New flag `-flavor`

Actually, this is more than a flag, it affects the underlying data model, and the way
we think about how deployments are grouped.

Previously, Sous enabled at most a single deployment configuration per SourceLocation
per cluster. This model covers 90% of our use cases at OpenTable, but there are
exceptions.

We added "flavor" as a core concept in Sous, which allows multiple different deployment
configurations to be defined for a single codebase (SourceLocation) in each cluster. We
don't expect this feature to be used very much, but in those cases where configuration
needs to be more granular than per cluster, you now have that option available.

All commands that accept the `-source` flag (and/or the `-repo` and `-offset` flags) now
also accept the `-flavor` flag. Flavor is intended to be a short string made of
alphanumerics and possibly a hyphen, although we are not yet validating this string.
Each `-flavor` of a given `-source` is treated as a separate application, and has its
own manifest, allowing that application to be configured globally by a single manifest,
just like any other.

To create a new flavored application, you need to `sous init` with a `-flavor` flag. E.g.:

    sous init -flavor orange

From inside a repository would initiate a flavored manifest for that repo. Further calls
to `sous update`, `sous deploy`, etc, need to also specify the flavor `orange` to
work with that manifest. You can add an arbitrary number of flavors per SourceLocation,
and using a flavored manifest does not preclude you from also using a standard manifest
with no explicit flavor.

#### New flag `-source`

The `-source` flag is intended to be a replacement for the `-repo` and
`-offset` combination, for use in development environments. Note that we do not have
any plans to remove `-repo` and `-offset` since they may still be useful, especially
in scripting environments.

Source allows you to specify your SourceLocation in a single flag.
Source also performs additional validation,
ensuring that the source you pass can be handled by Sous end-to-end.
At present, that
means the repository must be a GitHub-based, in the form:

    github.com/<user>/<repo>

If your source code is not based in the root of the repository, you can add the offset
by separating it with a comma, e.g.:

    github.com/<user>/<repo>,<offset>

Because GitHub repository paths have a fixed format that Sous understands, you can
optionally use a slash instead of a comma, so the following is equivalent:

    github.com/<user>/<repo>/<offset>

(and offset can itself contain slashes if necessary, just like before).

### Documentation

We have made various documentation improvements, but there are definitely some that are
still out of date, which we will look to resolve in the coming weeks. Improvements made
in this release include:

- Better description of networking setup for Singularity deployments.
- Update to the deployment workflow documentation.
- Some fixes to the getting started document.

### Singularity request names

Up until now, Singularity request names looked something like this:

    github.comopentablereponameclustername

Which is not a great user experience, and has a large chance of causing naming collisions.
This version of Sous changes these names to use the form:

    <SourceLocation>:<Flavor>:<ClusterName>

E.g. for a simple repo with no offset or flavor, it looks like this:

    github.com>opentable>sous::cluster-name

With an offset and flavor, it expands to something like this:

    github.com>opentable>sous,offset:flavor-name:cluster-name


### Other

There have been numerous other small tweaks and fixes, mostly at code level to make our
own lives easier. We are also conscientiously working on improving test coverage, and this
cycle hit 54%, we expect to see that rise quickly now that we fail CI when it falls. You
can track test coverage at https://codecov.io/gh/opentable/sous.

For more gory detail, check out the [full list of commits between 0.0.1 and 0.1](https://github.com/opentable/sous/compare/v0.0.1...v0.1).<|MERGE_RESOLUTION|>--- conflicted
+++ resolved
@@ -6,17 +6,17 @@
 and this project adheres to [Semantic Versioning](http://semver.org/)
 with respect to its command line interface and HTTP interface.
 
+## [Unreleased](//github.com/opentable/sous/compare/0.5.77...HEAD)
+
+### Added
+* All: Add smoke test of the newdeploy cli
 
 ## [0.5.77](//github.com/opentable/sous/compare/0.5.76...0.5.77)
 
 ### Added
 * Server: Single deployment rectification now waits for a reports a DeployState.
 * Server: Single deployment name cache harvests - hopefully will further speed deployments.
-<<<<<<< HEAD
-* All: Add smoke test of the newdeploy cli
-=======
 * Server: pending state workaround for Singularity
->>>>>>> be0fbb62
 
 ### Fixed
 * Server: /deploy-queue-item now returns correct queue position and Resolution field.
