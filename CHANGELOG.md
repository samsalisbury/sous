--- conflicted
+++ resolved
@@ -11,12 +11,8 @@
 ### Added
 * CLI: If no image is present in runspec, return a fatal flaw in build.
 * Server: adding duplex state storage, to keep DB in sync until ready to switch over
-<<<<<<< HEAD
-* Server: Update logging to a more structured format: server, resource, Generic Msg, handle_gdm, volume, local_config, rest/client
-=======
+* Server: Update logging to a more structured format: server, resource, Generic Msg, handle_gdm, volume, local_config, rest/client, disk_state_manager
 * Server: A /health endpoint. For the time being, just a 200 and the running version of Sous.
-* Server: Update logging to a more structured format: server, resource, Generic Msg, handle_gdm, subpoller, volume, local_config, disk_state_manager
->>>>>>> dfc51ca2
 
 ### Changed
 * All: error parsing repo from SourceLocation now more informative.
