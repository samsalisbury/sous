# Sous Changelog

All notable changes to this project will be documented in this file.

The format is based on [Keep a Changelog](http://keepachangelog.com/)
and this project adheres to [Semantic Versioning](http://semver.org/)
with respect to its command line interface and HTTP interface.

## [Unreleased](//github.com/opentable/sous/compare/0.5.27...HEAD)
### Fixed
<<<<<<< HEAD
- Client & Server: rework of DI to contain scope of variable assignment,
  and retain scope from CLI invocation to server.
=======
- Client: multiple target builds weren't getting their offsets recorded correctly.
>>>>>>> 527e2c97

## [0.5.27](//github.com/opentable/sous/compare/0.5.26...0.5.27)
### Fixed
- Client: omitting query params on update.
- Client: Failed to merge maps to null values (which came from original JSON).

## [0.5.26](//github.com/opentable/sous/compare/0.5.25...0.5.26)
### Fixed
- Client: using wrong name for the /manifest endpoint

## [0.5.25](//github.com/opentable/sous/compare/0.5.24...0.5.25)
### Fixed
- Client: simple dockerfile builds were crashing

## [0.5.24](//github.com/opentable/sous/compare/0.5.23...0.5.24)
### Fixed
- Client: the `sous manifest get` and `set` commands correctly accept a `-flavor` switch.

## [0.5.23](//github.com/opentable/sous/compare/0.5.22...0.5.23)
### Added:
- Client: Split buildpacks can now provide a list of targets,
  and produce all their build products in one `sous build`.
### Changed:
- Client: Client commands now have a "local server" available if no server is
  configurated. This is the start of the path to using HTTP client/server
  interactions for everything, as opposed to strategizing storage modules.

## [0.5.22](//github.com/opentable/sous/compare/0.5.21...0.5.22)
### Fixed
- Server: Validation checks didn't consider default values.

## [0.5.21](//github.com/opentable/sous/compare/0.5.20...0.5.21)
### Added
- Server: Startup field "SkipCheck" added - rather than omitting a
  healthcheck URI, services must set this field `true` in order to signal that
  they don't make use of a "ready" endpoint.
- Server: Full set of Singularity 0.15 HealthcheckOptions now supported.
  Previous field names on Startup retained for compatibility,
  although there may be nuanced changes in how they're interpreted
  (because Singularity no longer supports the old version.)
- Server: Logging extended to collect metrics.
- Server: Metrics exposed on an HTTP endpoint.
- Developer: LogSet extracted to new util/logging package, some refiguring of
  the types and interfaces there with an eye to pulling in a structured logger.
- Client: Command `sous plunbing normalizegdm` is a utility to round-trip the
  Sous storage format. With luck, running this command after manual changes to
  the GDM repo will correct false conflicts.
### Changed
- Server: Startup DeployConfig part fields now have cluster-based default
  values. (These should be configued in the GDM before this version is
  deployed!)
  Most notably, the CheckReadyProtocol needs a default ("HTTP" or "HTTPS")
  because Singularity validates the value on its side.

## [0.5.20](//github.com/opentable/sous/compare/0.5.19...0.5.20)
### Fixed
- Client: `sous deploy` wasn't recognizing its version if there was a prefix supplied.

## [0.5.19](//github.com/opentable/sous/compare/0.5.18...0.5.19)

Only changes in this release are related to deployment.

### Fixed
- Developer: deployment key changed to a machine account.
## [0.5.18](//github.com/opentable/sous/compare/0.5.16...0.5.18)
### Added
- Client: `sous query clusters` will enumerate all the logical clusters sous currently handles, for ease of manifest editing and deployment.

### Changed
- Developer: Makefile directives to build a Sous .deb and upload it to an Artifactory server.
- Server: /gdm now sets Etag header based on current revision of the GDM. Clients attempting
  to update with a stale Etag will have update rejected appropriately.
- Server: Updated Singularity API consumer to work with Singularity v0.15.

### Fixed
- Client: Increased buffer size in shell to handle super-long tokens.
- Client: Conflicting updates to the same manifest now fail appropriately (e.g. during 'sous deploy').
  This should mean better performance when running 'sous deploy' concurrently on the same manifest,
  as conflicting updates won't require multiple passes to resolve.


## [0.5.17]
__(extra release because of mechanical difficulties)__

## [0.5.16](//github.com/opentable/sous/compare/0.5.15...0.5.16)
- Fixed prefixed versions for update and deploy. At this point, git "package" tags should work everywhere they're used.

## [0.5.15](//github.com/opentable/sous/compare/0.5.14...0.5.15)
### Changed
- Panics during rectify print the stack trace along with the error message in the logs.
  Previously the stack trace was printed earlier in the log, making correlation
  difficult.
- Server: All read/write access to the GDM now serialised.
  This is to partially address and issue where concurrent calls to 'sous deploy'
  could result in one of them finishing in the ResolveNotIntended state.

### Fixed
- Client: 'sous build' was failing when using a semver tag with a non-numeric prefix.
  Validation logic is now shared, so 'sous build' succeeds with these tags.
- Non-destructive updates: clients won't clobber fields in the API they don't recognize. Result should be more stable, less coupled client-server relationship.

## [0.5.14](//github.com/opentable/sous/compare/0.5.13...0.5.14)

### Fixed
- A change to the Singularity API was breaking JSON unmarshaling. We now handle those errors as a "malformed" request - i.e. not Sous's to manage.

## [0.5.13](//github.com/opentable/sous/compare/0.5.12...0.5.13)

### Added
- Git tags with a non-numeric prefix and a semver suffix (e.g. 'release-1.2.3' or 'v2.3.4')
  are now considered a "semver" tag, and Sous will extract the version from them.
- Static analysis of important core data model calculations to ensure that all the components of those structures are at least "touched" during diff calculation.
- For developers only, there are 2 new build targets: `install-dev` and
  `install-brew`. These allow developers on a Mac to quickly switch between having
  a personal dev build, or the latest release from homebrew installed locally.

### Fixed
- Operations that change more than one manifest will now be rejected with an
  error. We do not believe there are any such legitimate operations, and
  there's a storage anomoly that surfaces as multiple manifests changing at
  once which we hope this will correct.
- 'sous manifest get' wrongly returned YAML with all lower-cased field names.
  Now it correctly returns YAML with upper camel-cased field names.
  Note that this does not apply to map keys, only struct fields.
- Deployment processing wasn't properly waited on, which could cause problems.

## [0.5.12](//github.com/opentable/sous/compare/0.5.11...0.5.12)
### Fixed
- Issue where deployments constantly re-deployed due to spurious Startup.Timeout diff.

## [0.5.11](//github.com/opentable/sous/compare/0.5.10...0.5.11)
### Fixed
- Singularity now accepts changes to Startup options in manifest.
- Off-by-one error with Singularity deploy IDs, fixed in 0.5.9, re-introduced in
  0.5.10. Now includes better tests surrounding edge cases.

## [0.5.10](//github.com/opentable/sous/compare/0.5.9...0.5.10)
### Fixed
- Off-by-one error with long request IDs.
- Startup information not recovered from Singularity, so not compared for deployment.

## [0.5.9](//github.com/opentable/sous/compare/0.5.8...0.5.9)
### Fixed
- Long version strings resulted in Singularity deploy IDs longer than the max
  allowed length of 49 characters. Now they are always limited to 49.

## [0.5.8](//github.com/opentable/sous/compare/0.5.7...0.5.8)
### Fixed
- Now builds and runs on Go 1.8 (one small change to URL parsing broke Sous for go 1.8).
- New Startup configuration section in manifests now correctly round-trips via 'sous
  manifest get|set' and takes part in manifest diffs.

## [0.5.7](//github.com/opentable/sous/compare/0.5.6...0.5.7)
### Changed
- Images built with Sous get a pinning tag that now includes the timestamp of
  the build, so that multiple builds on a single revision won't clobber labesls
  and make images inaccessible.

## [0.5.6](//github.com/opentable/sous/compare/0.5.5...0.5.6)
### Fixed
- Sous server was unintentionally filtering out manifests with non-empty offsets or flavors.

## [0.5.5](//github.com/opentable/sous/compare/0.5.4...0.5.5)

### Fixed
- Resolution cycles allocate much less memory, which hopefully keeps the memory headroom of Sous much smaller over time.

## [0.5.4](//github.com/opentable/sous/compare/0.5.3...0.5.4)

### Added

- Sous server now returns CORS headers so that the Sous SPA (forthcoming) can consume its data.

### Fixed

- Crashing bug on GDM updates.

## [0.5.3](//github.com/opentable/sous/compare/0.5.2...0.5.3)

### Added
- Profiling endpoints, gated with a `server` flag, or the SOUS_PROFILING env variable.

### Fixed
- Environment variable defaults from cluster definitions
  no longer elide identical variables on manifests,
  which means that common values can be added to the defaults
  without undue concern for manifest environment variables.

## [0.5.2](//github.com/opentable/sous/compare/0.5.1...0.5.2)

### Added
- Extra debug logging about how build strategies are selected.
- Startup options in manifest to set healthcheck timeout and relative
  URI path of healthcheck endpoint.

### Changed
- Singularity RequestIDs are generated with a suffix of the MD5 sum of
  pre-slug data instead of a random UUID.
- Singularity RequestIDs are shortened to no longer include FQDN or
  organization of Git repo URL.

### Fixed
- Calls to `docker build` now have a `--pull` flag so that stale cached FROM
  images don't confuse builds.

## [0.5.1](//github.com/opentable/sous/compare/0.5.0...0.5.1)

### Fixed
- Singularity RequestIDs retrieved from Singularity are reused when updating deploys,
  instead of recomputing fresh unique ones each time.

### Minor
- Added a tool called "danger" to do review of PRs.

## [0.5.0](//github.com/opentable/sous/compare/0.4.1...0.5.0)

### Added
* Split image build strategy: support for using a build image to produce artifacts to be run
  in a separate deploy image.

### Changed
* Sous detects the tasks in its purview based on metadata it sets when the task
  is created, rather than inspecting request or deploy ids.

### Fixed
* Consequent to detecting tasks based on metadata,
  Sous's requests are now compatible
  with Singularity 0.14,
  and the resulting Mesos Task IDs are suitable to use as Kafka client ids.

## [0.4.1](//github.com/opentable/sous/compare/0.4.0...0.4.1)

### Fixed
- Status for updated deploys was being reported as if they were already stable.
  The stable vs. live statuses reported by the server each now have their own
  GDM snapshot so that this determination can be made properly.

## [0.4.0](//github.com/opentable/sous/compare/0.3.0...0.4.0)

### Added
- Conflicting GDM updates now retry, up to the number of deployments in their manifest.

### Changed
- Failed deploys to Singularity are now retried until they succeed or the GDM
  changes.

## [0.3.0](//github.com/opentable/sous/compare/0.2.1...0.3.0)

### Added
- Extra metadata tagged onto the Singularity deploys.
- `sous server` now treats its configured Docker registry as canonical, so
  that, e.g. regional mirrors can be used to reduce deploy latency.

### Changed

- Digested Docker image names no longer query the registry, which should reduce
  our requests count there.

## [0.2.1](//github.com/opentable/sous/compare/0.2.0...0.2.1)

### Added

- Adds Sous related-metadata to Singularity deploys for tracking and visibility purposes.

### Fixed

- In certain conditions, Sous would report a deploy as failed before it had completed.

## [0.2.0](//github.com/opentable/sous/compare/0.1.9...0.2.0) - 2017-03-06

### Added

- 'sous deploy' now returns a nonzero exit code when tasks for a deploy fail to start
  in Singularity. This makes it more suitable for unattended contexts like CD.

### Fixed

- Source locations with empty offsets and flavors no longer confuse 'sous plumbing status'.
  Previously 'sous plumbing status' (and 'sous deploy' which depends on it) were
  failing because they matched too many deployments when treating the empty
  offset as a wildcard. They now correctly treat it as a specific value.
- 'sous build' and 'sous deploy' previously appeared to hang when running long internal
  operations, they now inform the user there will be a wait.


## [0.1.9](//github.com/opentable/sous/compare/0.1.8...0.1.9) - 2017-02-16

### Added

- 'sous init -use-otpl-deploy' now supports flavors
  defined by otpl config directories in the `<cluster>.<flavor>` format.
  If there is a single flavor defined, behaviour is like before.
  Otherwise you may supply a -flavor flag to import configurations of a particular flavor.
- config.yaml now supports a new `User` field containing `Name` and `Email`.
  If set this info is sent to the server alongside all requests,
  and is used when committing state changes (as the --author flag).
- On first run (when there is no config file),
  and when a terminal is attached
  (meaning it's likely that a user is present),
  the user is prompted to provide their name and email address,
  and the URL of their local Sous server.
- `sous deploy`
  (and `sous plumbing status`)
  now await Singularity marking the indended deployment as active before returning.

### Fixed
- Deployment filters (which are used extensively) now treat "" dirs and flavors
  as real values, rather than wildcards.

## [0.1.8](//github.com/opentable/sous/compare/v0.1.7...0.1.8) - 2017-01-17

### Added
- 'sous init' -use-otpl-config now imports owners from singularity-request.json
- 'sous update' no longer requires -tag or -repo flags
  if they can be sniffed from the git repo context.
- Docs: Installation document added at doc/install.md

### Changed

- Logging, Server: Warn when artifacts are not resolvable.
- Logging: suppress full deployment diffs in debug (-d) mode,
  only print them in verbose -v mode.
- Sous Version outputs lines less than 80 characters long.

### Fixed

- Internal error caused by reading malformed YAML manifests resolved.
- SourceLocations now return more sensible parse errors when unmarshaling from JSON.
- Resolve errors now marshalled correctly by server.
- Server /status endpoint now returns latest status from AutoResolver rather than status at boot.

## [0.1.7](//github.com/opentable/sous/compare/v0.1.6...v0.1.7) 2017-01-19

### Added

- We are now able to easily release pre-built Mac binaries.
- Documentation about Sous' intended use for driving builds.
- Change in 'sous plumbing status' to support manifests that deploy to a subset of clusters.
- 'sous deploy' now waits by default until a deploy is complete.
  This makes it much more useful in unattended CI contexts.

### Changed

- Tweaks to Makefile and build process in general.

## [0.1.6](//github.com/opentable/sous/compare/v0.1.5...v0.1.6) 2017-01-19

Not documented.

## [0.1.5](//github.com/opentable/sous/compare/v0.1.4...v0.1.5) 2017-01-19

Not documented.

## [0.1.4](//github.com/opentable/sous/compare/v0.1.3...v0.1.4) 2017-01-19

Not documented.

## Sous 0.1

Sous 0.1 adds:
- A number of new features to the CLI.
  - `sous deploy` command (alpha)
  - `-flavor` flag, and support for flavors (see below)
  - `-source` flag which can be used instead of `-repo` and `-offset`
- Automatic migrations for the Docker image name cache.
- Consistent identifier parse and print round-tripping.
- Updates to various pieces of documentation.
- Nicer Singularity request names.

## Consistency

- Changes to the schema of the local Docker image name cache database no longer require user
  intervention and re-building the entire cache from source. Now, we track the schema, and
  migrate your cache as necessary.
- SourceIDs and SourceLocations now correctly round-trip from parse to string and back again.
- SourceLocations now have a single parse method, so we always get the same results and/or errors.
- We somehow abbreviated "Actual Deployment Set" "ADC" ?! That's fixed, we're now using "ADS".

### CLI

#### New command `sous deploy` (alpha)

Is intended to provide a hook for deploying single applications from a CI context.
Right now, this command works with a local GDM, modifying it, and running rectification
locally.
Over time, we will migrate how this command works whilst maintaining its interface and
semantics.
(The intention is that eventually 'sous deploy' will work by making an API call and
allowing the server to handle updating the GDM and rectifying.)

#### New flag `-flavor`

Actually, this is more than a flag, it affects the underlying data model, and the way
we think about how deployments are grouped.

Previously, Sous enabled at most a single deployment configuration per SourceLocation
per cluster. This model covers 90% of our use cases at OpenTable, but there are
exceptions.

We added "flavor" as a core concept in Sous, which allows multiple different deployment
configurations to be defined for a single codebase (SourceLocation) in each cluster. We
don't expect this feature to be used very much, but in those cases where configuration
needs to be more granular than per cluster, you now have that option available.

All commands that accept the `-source` flag (and/or the `-repo` and `-offset` flags) now
also accept the `-flavor` flag. Flavor is intended to be a short string made of
alphanumerics and possibly a hyphen, although we are not yet validating this string.
Each `-flavor` of a given `-source` is treated as a separate application, and has its
own manifest, allowing that application to be configured globally by a single manifest,
just like any other.

To create a new flavored application, you need to `sous init` with a `-flavor` flag. E.g.:

    sous init -flavor orange

From inside a repository would initiate a flavored manifest for that repo. Further calls
to `sous update`, `sous deploy`, etc, need to also specify the flavor `orange` to
work with that manifest. You can add an arbitrary number of flavors per SourceLocation,
and using a flavored manifest does not preclude you from also using a standard manifest
with no explicit flavor.

#### New flag `-source`

The `-source` flag is intended to be a replacement for the `-repo` and
`-offset` combination, for use in development environments. Note that we do not have
any plans to remove `-repo` and `-offset` since they may still be useful, especially
in scripting environments.

Source allows you to specify your SourceLocation in a single flag.
Source also performs additional validation,
ensuring that the source you pass can be handled by Sous end-to-end.
At present, that
means the repository must be a GitHub-based, in the form:

    github.com/<user>/<repo>

If your source code is not based in the root of the repository, you can add the offset
by separating it with a comma, e.g.:

    github.com/<user>/<repo>,<offset>

Because GitHub repository paths have a fixed format that Sous understands, you can
optionally use a slash instead of a comma, so the following is equivalent:

    github.com/<user>/<repo>/<offset>

(and offset can itself contain slashes if necessary, just like before).

### Documentation

We have made various documentation improvements, but there are definitely some that are
still out of date, which we will look to resolve in the coming weeks. Improvements made
in this release include:

- Better description of networking setup for Singularity deployments.
- Update to the deployment workflow documentation.
- Some fixes to the getting started document.

### Singularity request names

Up until now, Singularity request names looked something like this:

    github.comopentablereponameclustername

Which is not a great user experience, and has a large chance of causing naming collisions.
This version of Sous changes these names to use the form:

    <SourceLocation>:<Flavor>:<ClusterName>

E.g. for a simple repo with no offset or flavor, it looks like this:

    github.com>opentable>sous::cluster-name

With an offset and flavor, it expands to something like this:

    github.com>opentable>sous,offset:flavor-name:cluster-name


### Other

There have been numerous other small tweaks and fixes, mostly at code level to make our
own lives easier. We are also conscientiously working on improving test coverage, and this
cycle hit 54%, we expect to see that rise quickly now that we fail CI when it falls. You
can track test coverage at https://codecov.io/gh/opentable/sous.

For more gory detail, check out the [full list of commits between 0.0.1 and 0.1](https://github.com/opentable/sous/compare/v0.0.1...v0.1).<|MERGE_RESOLUTION|>--- conflicted
+++ resolved
@@ -8,12 +8,9 @@
 
 ## [Unreleased](//github.com/opentable/sous/compare/0.5.27...HEAD)
 ### Fixed
-<<<<<<< HEAD
 - Client & Server: rework of DI to contain scope of variable assignment,
   and retain scope from CLI invocation to server.
-=======
 - Client: multiple target builds weren't getting their offsets recorded correctly.
->>>>>>> 527e2c97
 
 ## [0.5.27](//github.com/opentable/sous/compare/0.5.26...0.5.27)
 ### Fixed
