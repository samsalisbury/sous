# Sous Changelog

All notable changes to this project will be documented in this file.

The format is based on [Keep a Changelog](http://keepachangelog.com/)
and this project adheres to [Semantic Versioning](http://semver.org/)
with respect to its command line interface and HTTP interface

## [Unreleased](//github.com/opentable/sous/compare/0.5.100...master)
<<<<<<< HEAD
### Changed
- CLI: Clearer -kind not recognised message.
=======
### Fixed
* CLI: 'sous manifest edit' was sometimes silently failing to apply changes on macOS,
  changes to how we re-read the temp file resolve this.

### Changed
* CLI: 'sous manifest edit' now uses a temp file with a .yaml extension so text
  editors are more likely to apply the right highlighting and auto formatting.
>>>>>>> f48e7e6d

## [0.5.100](//github.com/opentable/sous/compare/0.5.93...0.5.100)
### Added
* Server: state storage toggle behind a feature flag - servers can be
  configured to use the database as the source of truth.

### Changed
* Client: Slack add additional channels to send via config
* Client: Now returns error/message when sous newdeploy is used to inform no longer valid.

## [0.5.93](//github.com/opentable/sous/compare/0.5.92...0.5.93)
### Changed
* Server: Postgres is now required for the server to operate.
* Both: SQLite is removed as a dependency of Sous.
* Both: Remove global logging.Log and refactor for the removal
* Server: Removed dependency on SQLite. PostgreSQL connection is now required by the server.
* Client: Refactor plumbing normalize gdm to action
* Client: sous deploy can now send a slack notification if you specify SlackHookURL and
  SlackChannel configuration in config.yaml or via environment variables
* All: when tags do not parse correctly, the error message is much clearer about why
  it was invalid, including invalid characters and their positions in the semver
  portion of the tag.

## [0.5.92](//github.com/opentable/sous/compare/0.5.91...0.5.92)
### Added
* Client: Deploy with zero instances will give a specific error message that you have zero instances
* Client: add -dev flag, at the moment just affects checking for local images
* Client: return a better message if manifestid wasn't found

## [0.5.91](//github.com/opentable/sous/compare/0.5.88...0.5.91)
### Added
* Client: Added a footer after command execution that if present, will display the request id that
  was passed in the header.


## [0.5.88](//github.com/opentable/sous/compare/0.5.87...0.5.88)
### Added
* Both: Sous commands that communicate with the server add a request ID header to trace the request.

### Changed
* Client: `sous init` now requires -kind flag which is either 'scheduled' or 'http-service'
* Client: error is returned if manifest set is sent a different source location
* All: don't log when status poller hasn't changed



## [0.5.86](//github.com/opentable/sous/compare/0.5.85...0.5.86)
### Added
* Client: `sous manifest edit` covers 90% of the manifest get/set use case, more easily.
* Server: more flexible, agile logging API.
* Server: logging API includes adding context fields to child loggers.
* All: updated to enable better running of tests in teamcity

### Changed
* Client: `sous deploy` and `sous newdeploy` now synonyms. Expect `sous newdeploy` to be removed.
* Client: Display more information in case timeout of sous newdeploy.  Also show Executor Message if failed deploy.
* Server: cleanups to logging output

## [0.5.85](//github.com/opentable/sous/compare/0.5.84...0.5.85)
### Added
* Server: Logging fields now pulled from generated logging.

## [0.5.84](//github.com/opentable/sous/compare/0.5.83...0.5.84)
### Fixed
* Server: badly formatted requests should no longer panic the HTTP client.

## [0.5.82](//github.com/opentable/sous/compare/0.5.81...0.5.82)

### Added
* Server: DB state operations are distributed over HTTP to their appropriate cluster.
* Client: add -force flag for newdeploy.  Defaults to false if not present, if true, no matter
  what GDM says, will submit to queue for deploy.

### Fixed
* Client: the flags for newdeploy were misleading. Updated flag parsing and error handling.

### Changed
* Server: Interactions with Singularity unified and simplified.
* All: Removed legacy Debug, Warn, Vomit logging infrastructure

## [0.5.78](//github.com/opentable/sous/compare/0.5.77...0.5.78)

### Added
* All: Add smoke test of the newdeploy cli
* All: Added docker run of posgtres and liquibase via task a go task executer

## [0.5.77](//github.com/opentable/sous/compare/0.5.76...0.5.77)

### Added
* Server: Single deployment rectification now waits for a reports a DeployState.
* Server: Single deployment name cache harvests - hopefully will further speed deployments.
* Server: pending state workaround for Singularity

### Fixed
* Server: /deploy-queue-item now returns correct queue position and Resolution field.
* Server: /single-deployment validation now correctly validates only after taking
  into consideration default values.
* Server: integration tests disregard failed deployments as blockers in certain cases
* Server: deployment operations are tracked by a UUID across API requests.

## [0.5.76](//github.com/opentable/sous/compare/0.5.72...0.5.76)

### Added
* CLI: sous newdeploy command: Much faster deployments. This will become
  the default 'sous deploy' after some real-world validation.
* Flaws describing problems with resource fields now get more context.
* Recording metrics for DB access (rows, time, errors)
* Server now accepts -autoresolver=false to disable to autoresolver.
* All: Added ability to add context to http requests
* Bugfixes for the newdeploy command

### Fixed
* Client: running `sous` from outside of git workspaces no longer results in
  a confusing Git error.
* Server: DB reading was omitting deployments without owners.

## [0.5.72](//github.com/opentable/sous/compare/0.5.71...0.5.72)

### Fixed
* PostgreSQL storage correctly retrieves arrays of healthcheck failure statuses
* Caught a race condition in the logging subsystem.

### Changed
* Log messages with `"@loglov3-otl": "sous-generic-v1"` field names changed:
  `fields` -> `sous-fields`, `types` -> `sous-types`, `ids` -> `sous-ids`,
  `id-values` -> `sous-id-values`.

### Added
* Server: PUT /single-deployment endpoint immediately adds a rectification
  to the queue and returns a link to monitor for completion.

## [0.5.71](//github.com/opentable/sous/compare/0.5.70...0.5.71)

### Added
* All: Updated cli, status_poller, client to start using structured logging

### Fixed
* Server: the PostgreSQL storage module successfully deduplicates proposed DB
  records generated from user input now.
* All: /all-deploy-queues returns correctly, with a somewhat different data format.

### Added
* Server: convert remainder of singularity package to generalmsg style logs

## [0.5.67](//github.com/opentable/sous/compare/0.5.66...0.5.67)

### Added
* All: Add truncated message that was supposed to go to logstash if it is found to error out from delivery to Kafka

## [0.5.66](//github.com/opentable/sous/compare/0.5.65...0.5.66)

### Added
* Server: Include connection string in db connection error log.
* Client: Add structured logging to status poller
* All: Create a new structured log that auto extracts IDs and stores in seperate fields for
  easier searching in logstash

### Changed
* All: Top-level global logger labeled "GLOBAL".
* All: Deployment builder, manifest get/set, StatusMiddleware, otplManifest now emits structured logs.
* CLI: When sous build fails due to no Dockerfile, error says exactly that.
* All: HTTP logging messages are at level "extra1" when successful

### Fixed
* All: Some formatted logs were incorrectly reporting missing values and were
  indiscriminately trying to render a single slice in the first format verb.
  Resolved so those logs format correctly.
* Server: postgres storage engine wasn't de-duplicating records as it parsed the GDM.

## [0.5.65](//github.com/opentable/sous/compare/0.5.63...0.5.65)

### Added
* Server: new endpoints /deploy-queues and /deploy-queue-item showing the
  list of all deployment queues and their lengths, and individual queue items
  respectively. /deploy-queue-item allows HTTP long-polling on the completion
  of a single rectification be providing the ?wait=true query parameter.
* Server: new endpoint /state/deployments allows cluster-specific updates to GDM.
* All: Default when testing, don't call recover when a log message fails to Deliver.
* CLI: Added timing information to report invocation message.
* All: Logging Reporter that allows allows semi flexible fields to be indexed.

## [0.5.63](//github.com/opentable/sous/compare/0.5.62...0.5.63)
### Added
* CLI: If no image is present in runspec, return a fatal flaw in build.
* Server: adding duplex state storage, to keep DB in sync until ready to switch over
* Server: Update logging to a more structured format: server, ext/singularity, resource, Generic Msg, handle_gdm, subpoller, volume, local_config, rest/client, disk_state_manager, router
* Server: A /health endpoint. For the time being, just a 200 and the running version of Sous.

### Changed
* All: error parsing repo from SourceLocation now more informative.
* Server: increased scoping of loggers - log entries should report their sources better.

### Fixed
* All: Data race in rectification queue.

## [0.5.62](//github.com/opentable/sous/compare/0.5.61...0.5.62)

### Added
* Server: If default log level is invalid, use Extreme level and print out a message.
* Logging: sous-diff-resolution logs include two new fields 'sous-diff-source-type' and
  'sous-diff-source-user', hard-coded to 'global rectifier' and 'unknown'.

### Fixed
* All: Setting a manifest with Owners field not alphabetically sorted no longer prevents updates
  to other manifests. (Owners are always stored in alphabetical order now.)
* Server: Kafka config validation now correctly checks if brokers were specified when Kafka is enabled.
* Server: Changing the Owners list now correctly causes the Singularity request to be updated.

## Internal
* Server: Storage module for Postgres uses placeholders correctly. As yet, not connected up.

## [0.5.61](//github.com/opentable/sous/compare/0.5.60...0.5.61)

### Added
* Server: Ability to load sous sibiling urls from environment variable

## [0.5.60](//github.com/opentable/sous/compare/0.5.59...0.5.60)

This release contains internal changes only; external behaviour is unmodified.
See [the set of commits in this release](//github.com/opentable/sous/compare/0.5.59...0.5.60)
for details of developer-facing changes.

## [0.5.59](//github.com/opentable/sous/compare/0.5.58...0.5.59)
### Fixed
* Server: Docker repository HTTP metrics collected and logged.
* Server: Sizes of *response* bodies logged and reported to Graphite.
* Server: Backtrace on HTTP logging excludes our libraries.

## [0.5.58](//github.com/opentable/sous/compare/0.5.57...0.5.58)

### Added
* Server: HTTP client requests to Singularity log to Kafka
* Server: HTTP client requests to the Docker registry log to Kafka
* Server: HTTP server responses log to Kafka
* Server: Additional metrics reported per request kind, per host and per kind,host pair.

## [0.5.57](//github.com/opentable/sous/compare/0.5.56...0.5.57)
### Fixed
* CLI + Server: No longer panics when printing a nil Deployment.

* Server: Profiling configuration - accepts SOUS_PROFILING environment variable correctly.

### Changed
* Developer: Server action extracted.

## [0.5.56](//github.com/opentable/sous/compare/0.5.55...0.5.56)
### Fixed
* CLI: No longer panics under normal operation (e.g. when trying to run 'sous deploy'
  outside of a git repo, or when server connection fails etc).
* CLI + Server: Logging goes to Kafka and Graphite when configured to again.

## [0.5.55](//github.com/opentable/sous/compare/0.5.54...0.5.55)
### Changed
* CLI: Quieter output for local operators. Previously many log messages were
  emitted to stderr which made CLI use difficult due to information overload.

### Fixed
* CLI: -s -q -v and -d (silent, quiet, verbose, and debug) flags now set the
  logging level appropriately. You'll now see a lot more output when using
  -d and -v flags, and only critical errors from -s, critical and console output
  from -q.

## [0.5.54](//github.com/opentable/sous/compare/0.5.53...0.5.54)
### Added
* All: a Schedule field on Manifests, which should publish to Singularity to allow for scheduled tasks.

### Fixed
* All: a bug in the Kafka subcomponent meant that the reverse sense was being applied to log entries.
  Furthermore, the severity was wrong, and the messages were being omitted.

## [0.5.53](//github.com/opentable/sous/compare/0.5.52...0.5.53)

### Fixed
* Server: the resolve complete message is properly emitted and produces stats

## [0.5.52](//github.com/opentable/sous/compare/0.5.51...0.5.52)

### Changed
* All: Logging to Kafka no longer goes through logrus.

### Added
* Client: console output related to deploys. Reports the number of instances
  intended, and reflects the successfully deployed source ID and target
  cluster.

## [0.5.51](//github.com/opentable/sous/compare/0.5.50...0.5.51)

### Added
* Server: max concurrent HTTP requests per Singularity server now configurable
  using `MaxHTTPConcurrencySingularity` in config file or
  `MAX_HTTP_CONCURRENCY_SINGULARITY` env var. Default is 10 was previously
  hard-coded to 10, so this is an opt-in change.

### Changed
* All: some logging behaviors - there may be more output than we'd like
* All: logging - capture the CLI output to Kafka, test that diff logs are generated.
* All: backtrace selection more accurate (i.e. the reported source of log entries is generally where they're actually reported)

## [0.5.50](//github.com/opentable/sous/compare/0.5.49...0.5.50)
### Fixed
* All: log entries weren't conforming to the requirements of our schemas.

## [0.5.49](//github.com/opentable/sous/compare/0.5.48...0.5.49)
### Fixed
* Server: at least one botched log message type has been caught and corrected.

### Added
* Client: more descriptive output from 'sous deploy' and 'sous update' commands.

## [0.5.48](//github.com/opentable/sous/compare/0.5.47...0.5.48)

### Fixed
* Erroneous output on stdout breaking some cli consumers.


## [0.5.47](//github.com/opentable/sous/compare/0.5.46...0.5.47)

### Fixed
Both: DI interaction causing panic on boot.

## [0.5.46](//github.com/opentable/sous/compare/0.5.44...0.5.46)

### Added
* Client: a separate status for "API requests are broken".
* Client: many new log messages during `sous update`, `sous deploy` and `sous plumbing status`.
* Client: general log message for start and end of command execution.

### Fixed
* Client: a panic would occur if the remote server wasn't available or responded with a 500.
* Attempting to fix invalid config using 'sous config' was not possible because we
  were validating config as a precondition to executing the command. We now only
  validate config for commands that rely on a valid config, so 'sous config' can be
  used to correct issues.

## [0.5.44](//github.com/opentable/sous/compare/0.5.43...0.5.44)

### Fixed

* Server: diff messages could panic when logging them if the diff didn't resolve correctly.
* All: logging panics would crash the app.
* Client: 'sous deploy' now waits for a complete resolution to take place before
  reporting failure. This avoids a race condition where earlier failures could
  be misreported as failures with the current deployment.
* Client: 'sous deploy' now bails out if no changes are detected after the present
  resolve cycle has completed, or if the latest version in the GDM does not match that
  expected. This solves an issue where deployments would appear to hang for a long time
  and eventually fail with a confusing error message, often due to conflicting updates.

## [0.5.43](//github.com/opentable/sous/compare/0.5.42...0.5.43)

### Added
* Server: deployment diffs are now logged as structured messages.
* Client: `sous init` command now has `-dryrun` flag, so you can generate a manifest
  without sending it to the server. This flag interacts with the `-flavor`,
  `-use-otpl-deploy` and `-ignore-otpl-deploy` flags as well, so you can check sous'
  intentions in all these scenarios without accidentally creating manifests you don't want.

### Fixed
* Server: Changing Startup.SkipCheck now correctly results in a re-deploy with the
  updated value.
* Client: commands 'sous deploy', 'sous manifest get' and 'sous manifest set' now receive the correct auto-detected offset
  so you no longer require the -offset flag in most cases (unless you need to override it).

## [0.5.42](//github.com/opentable/sous/compare/0.5.41...0.5.42)
### Fixed
* All: Graphite output was like `sous.sous.ci.sfautoresolver.fullcycle-duration.count`, now `sous.ci.sf.auto...`

## [0.5.41](//github.com/opentable/sous/compare/0.5.40...0.5.41)

### Fixed

* All: ot_* fields are actually populated - also instance-no
* All: metrics are scoped to env and region so that multiple sous instances don't
  clobber each other's metrics.
* All: component-id refers to the whole "sous" application; scoped loggers goes in logger-name

## [0.5.40](//github.com/opentable/sous/compare/0.5.39...0.5.40)

### Fixed

* Server: mismatches with logging schemas

## [0.5.39](//github.com/opentable/sous/compare/0.5.38...0.5.39)

### Fixed
* Server: logging configuration actually gets applied,
  so we can get graphite and kafka feeds.
* Server: Various places that log entries were tweaked to conform to ELK schema.

## [0.5.38](//github.com/opentable/sous/compare/0.5.37...0.5.38)

### Fixed
* All: restores -d and -v flags

## [0.5.37](//github.com/opentable/sous/compare/0.5.36...0.5.37)

### Fixed
* All: Cloned DI providers ("psyringe") were resulting in 2+ NameCaches, and
  uncontrolled access to the Docker registry cachce DB. A race condition led to
  errors that prevented deployment of Sous, and then blocked use of the CLI
  client. A stopgap was set up to force a NameCache to be provided early.

## [0.5.36](//github.com/opentable/sous/compare/0.5.35...0.5.36)

### Fixed
- Client: If only one otpl config found with no flavor, and a flavor is specified the found config was used.
- Client: If only one otpl config found for only one flavor, and no flavor or different flavor specified the found config was used.
- Client: `sous plumbing normalizegdm` broke the DI rules and added
  `DryrunNeither` an extra time, which led to a panic.
- Server: Initial database grooming had a race condition. Solved by ensuring NameCache is singular.

### Changed
- Client: Improve testability of default OT_ENV_FLAVOR logic and test.

## [0.5.35](//github.com/opentable/sous/compare/0.5.34...0.5.35)

### Fixed
- Client and server: various logging output is clearer and more correct.
- Client: Flavor flag wasn't being passed to otpl deploy logic.
- Client: Panic when setting OT_ENV_FLAVOR env variable if Env was unset.

## [0.5.34](//github.com/opentable/sous/compare/0.5.33...0.5.34)
### Added
- Client: When calling `sous init -flavor X` automatically add OT_ENV_FLAVOR value to the Env variables

### Fixed
- Client: `sous init -use-otpl-deploy` wasn't handling flavors properly.
- Client: `sous init -ignore-otpl-deploy` caused panic.
- Server: Logging wasn't being properly initialized and crashed on boot.

## [0.5.33](//github.com/opentable/sous/compare/0.5.32...0.5.33)
### Added
- Structured logging. Default logging will be structured (and colorful!)
  because of using logrus. Configuration should allow delivery of metrics to
  graphite and log entries to ELK.

### Fixed
- Server: Flavor metadata wasn't being pulled back into the ADS during rectify, which led to bad behaviors in deploy.

## [0.5.32](//github.com/opentable/sous/compare/0.5.31...0.5.32)
### Changed
- Developer: Refactors of filters and logging. Mostly to the good.

### Fixed
- Client: `sous build` for split containers was adding a path component,
  which broke the resulting deploy container.

## [0.5.31](//github.com/opentable/sous/compare/0.5.30...0.5.31)
### Fixed
- Client: `sous init` defaults resources correctly in the absence of other input.
## [0.5.30](//github.com/opentable/sous/compare/0.5.29...0.5.30)
### Fixed
- Client: certain commands were missing DI for a particular value. These are
  fixed, and tests added for the omission.
- Client: new values for optional fields no longer elided on `manifest set` -
  if the value was missing, the new value would be silently dropped.

## [0.5.29](//github.com/opentable/sous/compare/0.5.28...0.5.29)
### Changed
- Developer: DI system no longer used on a per-request basis.

## [0.5.28](//github.com/opentable/sous/compare/0.5.27...0.5.28)
### Fixed
- Client & Server: rework of DI to contain scope of variable assignment,
  and retain scope from CLI invocation to server.
- Client: multiple target builds weren't getting their offsets recorded correctly.
- Developer: dependency injection provider now an injected dependency of the CLI object.

## [0.5.27](//github.com/opentable/sous/compare/0.5.26...0.5.27)
### Fixed
- Client: omitting query params on update.
- Client: Failed to merge maps to null values (which came from original JSON).

## [0.5.26](//github.com/opentable/sous/compare/0.5.25...0.5.26)
### Fixed
- Client: using wrong name for the /manifest endpoint

## [0.5.25](//github.com/opentable/sous/compare/0.5.24...0.5.25)
### Fixed
- Client: simple dockerfile builds were crashing

## [0.5.24](//github.com/opentable/sous/compare/0.5.23...0.5.24)
### Fixed
- Client: the `sous manifest get` and `set` commands correctly accept a `-flavor` switch.

## [0.5.23](//github.com/opentable/sous/compare/0.5.22...0.5.23)
### Added:
- Client: Split buildpacks can now provide a list of targets,
  and produce all their build products in one `sous build`.
### Changed:
- Client: Client commands now have a "local server" available if no server is
  configurated. This is the start of the path to using HTTP client/server
  interactions for everything, as opposed to strategizing storage modules.

## [0.5.22](//github.com/opentable/sous/compare/0.5.21...0.5.22)
### Fixed
- Server: Validation checks didn't consider default values.

## [0.5.21](//github.com/opentable/sous/compare/0.5.20...0.5.21)
### Added
- Server: Startup field "SkipCheck" added - rather than omitting a
  healthcheck URI, services must set this field `true` in order to signal that
  they don't make use of a "ready" endpoint.
- Server: Full set of Singularity 0.15 HealthcheckOptions now supported.
  Previous field names on Startup retained for compatibility,
  although there may be nuanced changes in how they're interpreted
  (because Singularity no longer supports the old version.)
- Server: Logging extended to collect metrics.
- Server: Metrics exposed on an HTTP endpoint.
- Developer: LogSet extracted to new util/logging package, some refiguring of
  the types and interfaces there with an eye to pulling in a structured logger.
- Client: Command `sous plunbing normalizegdm` is a utility to round-trip the
  Sous storage format. With luck, running this command after manual changes to
  the GDM repo will correct false conflicts.
### Changed
- Server: Startup DeployConfig part fields now have cluster-based default
  values. (These should be configued in the GDM before this version is
  deployed!)
  Most notably, the CheckReadyProtocol needs a default ("HTTP" or "HTTPS")
  because Singularity validates the value on its side.

## [0.5.20](//github.com/opentable/sous/compare/0.5.19...0.5.20)
### Fixed
- Client: `sous deploy` wasn't recognizing its version if there was a prefix supplied.

## [0.5.19](//github.com/opentable/sous/compare/0.5.18...0.5.19)

Only changes in this release are related to deployment.

### Fixed
- Developer: deployment key changed to a machine account.
## [0.5.18](//github.com/opentable/sous/compare/0.5.16...0.5.18)
### Added
- Client: `sous query clusters` will enumerate all the logical clusters sous currently handles, for ease of manifest editing and deployment.

### Changed
- Developer: Makefile directives to build a Sous .deb and upload it to an Artifactory server.
- Server: /gdm now sets Etag header based on current revision of the GDM. Clients attempting
  to update with a stale Etag will have update rejected appropriately.
- Server: Updated Singularity API consumer to work with Singularity v0.15.

### Fixed
- Client: Increased buffer size in shell to handle super-long tokens.
- Client: Conflicting updates to the same manifest now fail appropriately (e.g. during 'sous deploy').
  This should mean better performance when running 'sous deploy' concurrently on the same manifest,
  as conflicting updates won't require multiple passes to resolve.


## [0.5.17]
__(extra release because of mechanical difficulties)__

## [0.5.16](//github.com/opentable/sous/compare/0.5.15...0.5.16)
- Fixed prefixed versions for update and deploy. At this point, git "package" tags should work everywhere they're used.

## [0.5.15](//github.com/opentable/sous/compare/0.5.14...0.5.15)
### Changed
- Panics during rectify print the stack trace along with the error message in the logs.
  Previously the stack trace was printed earlier in the log, making correlation
  difficult.
- Server: All read/write access to the GDM now serialised.
  This is to partially address and issue where concurrent calls to 'sous deploy'
  could result in one of them finishing in the ResolveNotIntended state.

### Fixed
- Client: 'sous build' was failing when using a semver tag with a non-numeric prefix.
  Validation logic is now shared, so 'sous build' succeeds with these tags.
- Non-destructive updates: clients won't clobber fields in the API they don't recognize. Result should be more stable, less coupled client-server relationship.

## [0.5.14](//github.com/opentable/sous/compare/0.5.13...0.5.14)

### Fixed
- A change to the Singularity API was breaking JSON unmarshaling. We now handle those errors as a "malformed" request - i.e. not Sous's to manage.

## [0.5.13](//github.com/opentable/sous/compare/0.5.12...0.5.13)

### Added
- Git tags with a non-numeric prefix and a semver suffix (e.g. 'release-1.2.3' or 'v2.3.4')
  are now considered a "semver" tag, and Sous will extract the version from them.
- Static analysis of important core data model calculations to ensure that all the components of those structures are at least "touched" during diff calculation.
- For developers only, there are 2 new build targets: `install-dev` and
  `install-brew`. These allow developers on a Mac to quickly switch between having
  a personal dev build, or the latest release from homebrew installed locally.

### Fixed
- Operations that change more than one manifest will now be rejected with an
  error. We do not believe there are any such legitimate operations, and
  there's a storage anomoly that surfaces as multiple manifests changing at
  once which we hope this will correct.
- 'sous manifest get' wrongly returned YAML with all lower-cased field names.
  Now it correctly returns YAML with upper camel-cased field names.
  Note that this does not apply to map keys, only struct fields.
- Deployment processing wasn't properly waited on, which could cause problems.

## [0.5.12](//github.com/opentable/sous/compare/0.5.11...0.5.12)
### Fixed
- Issue where deployments constantly re-deployed due to spurious Startup.Timeout diff.

## [0.5.11](//github.com/opentable/sous/compare/0.5.10...0.5.11)
### Fixed
- Singularity now accepts changes to Startup options in manifest.
- Off-by-one error with Singularity deploy IDs, fixed in 0.5.9, re-introduced in
  0.5.10. Now includes better tests surrounding edge cases.

## [0.5.10](//github.com/opentable/sous/compare/0.5.9...0.5.10)
### Fixed
- Off-by-one error with long request IDs.
- Startup information not recovered from Singularity, so not compared for deployment.

## [0.5.9](//github.com/opentable/sous/compare/0.5.8...0.5.9)
### Fixed
- Long version strings resulted in Singularity deploy IDs longer than the max
  allowed length of 49 characters. Now they are always limited to 49.

## [0.5.8](//github.com/opentable/sous/compare/0.5.7...0.5.8)
### Fixed
- Now builds and runs on Go 1.8 (one small change to URL parsing broke Sous for go 1.8).
- New Startup configuration section in manifests now correctly round-trips via 'sous
  manifest get|set' and takes part in manifest diffs.

## [0.5.7](//github.com/opentable/sous/compare/0.5.6...0.5.7)
### Changed
- Images built with Sous get a pinning tag that now includes the timestamp of
  the build, so that multiple builds on a single revision won't clobber labesls
  and make images inaccessible.

## [0.5.6](//github.com/opentable/sous/compare/0.5.5...0.5.6)
### Fixed
- Sous server was unintentionally filtering out manifests with non-empty offsets or flavors.

## [0.5.5](//github.com/opentable/sous/compare/0.5.4...0.5.5)

### Fixed
- Resolution cycles allocate much less memory, which hopefully keeps the memory headroom of Sous much smaller over time.

## [0.5.4](//github.com/opentable/sous/compare/0.5.3...0.5.4)

### Added

- Sous server now returns CORS headers so that the Sous SPA (forthcoming) can consume its data.

### Fixed

- Crashing bug on GDM updates.

## [0.5.3](//github.com/opentable/sous/compare/0.5.2...0.5.3)

### Added
- Profiling endpoints, gated with a `server` flag, or the SOUS_PROFILING env variable.

### Fixed
- Environment variable defaults from cluster definitions
  no longer elide identical variables on manifests,
  which means that common values can be added to the defaults
  without undue concern for manifest environment variables.

## [0.5.2](//github.com/opentable/sous/compare/0.5.1...0.5.2)

### Added
- Extra debug logging about how build strategies are selected.
- Startup options in manifest to set healthcheck timeout and relative
  URI path of healthcheck endpoint.

### Changed
- Singularity RequestIDs are generated with a suffix of the MD5 sum of
  pre-slug data instead of a random UUID.
- Singularity RequestIDs are shortened to no longer include FQDN or
  organization of Git repo URL.

### Fixed
- Calls to `docker build` now have a `--pull` flag so that stale cached FROM
  images don't confuse builds.

## [0.5.1](//github.com/opentable/sous/compare/0.5.0...0.5.1)

### Fixed
- Singularity RequestIDs retrieved from Singularity are reused when updating deploys,
  instead of recomputing fresh unique ones each time.

### Minor
- Added a tool called "danger" to do review of PRs.

## [0.5.0](//github.com/opentable/sous/compare/0.4.1...0.5.0)

### Added
* Split image build strategy: support for using a build image to produce artifacts to be run
  in a separate deploy image.

### Changed
* Sous detects the tasks in its purview based on metadata it sets when the task
  is created, rather than inspecting request or deploy ids.

### Fixed
* Consequent to detecting tasks based on metadata,
  Sous's requests are now compatible
  with Singularity 0.14,
  and the resulting Mesos Task IDs are suitable to use as Kafka client ids.

## [0.4.1](//github.com/opentable/sous/compare/0.4.0...0.4.1)

### Fixed
- Status for updated deploys was being reported as if they were already stable.
  The stable vs. live statuses reported by the server each now have their own
  GDM snapshot so that this determination can be made properly.

## [0.4.0](//github.com/opentable/sous/compare/0.3.0...0.4.0)

### Added
- Conflicting GDM updates now retry, up to the number of deployments in their manifest.

### Changed
- Failed deploys to Singularity are now retried until they succeed or the GDM
  changes.

## [0.3.0](//github.com/opentable/sous/compare/0.2.1...0.3.0)

### Added
- Extra metadata tagged onto the Singularity deploys.
- `sous server` now treats its configured Docker registry as canonical, so
  that, e.g. regional mirrors can be used to reduce deploy latency.

### Changed

- Digested Docker image names no longer query the registry, which should reduce
  our requests count there.

## [0.2.1](//github.com/opentable/sous/compare/0.2.0...0.2.1)

### Added

- Adds Sous related-metadata to Singularity deploys for tracking and visibility purposes.

### Fixed

- In certain conditions, Sous would report a deploy as failed before it had completed.

## [0.2.0](//github.com/opentable/sous/compare/0.1.9...0.2.0) - 2017-03-06

### Added

- 'sous deploy' now returns a nonzero exit code when tasks for a deploy fail to start
  in Singularity. This makes it more suitable for unattended contexts like CD.

### Fixed

- Source locations with empty offsets and flavors no longer confuse 'sous plumbing status'.
  Previously 'sous plumbing status' (and 'sous deploy' which depends on it) were
  failing because they matched too many deployments when treating the empty
  offset as a wildcard. They now correctly treat it as a specific value.
- 'sous build' and 'sous deploy' previously appeared to hang when running long internal
  operations, they now inform the user there will be a wait.


## [0.1.9](//github.com/opentable/sous/compare/0.1.8...0.1.9) - 2017-02-16

### Added

- 'sous init -use-otpl-deploy' now supports flavors
  defined by otpl config directories in the `<cluster>.<flavor>` format.
  If there is a single flavor defined, behaviour is like before.
  Otherwise you may supply a -flavor flag to import configurations of a particular flavor.
- config.yaml now supports a new `User` field containing `Name` and `Email`.
  If set this info is sent to the server alongside all requests,
  and is used when committing state changes (as the --author flag).
- On first run (when there is no config file),
  and when a terminal is attached
  (meaning it's likely that a user is present),
  the user is prompted to provide their name and email address,
  and the URL of their local Sous server.
- `sous deploy`
  (and `sous plumbing status`)
  now await Singularity marking the indended deployment as active before returning.

### Fixed
- Deployment filters (which are used extensively) now treat "" dirs and flavors
  as real values, rather than wildcards.

## [0.1.8](//github.com/opentable/sous/compare/v0.1.7...0.1.8) - 2017-01-17

### Added
- 'sous init' -use-otpl-config now imports owners from singularity-request.json
- 'sous update' no longer requires -tag or -repo flags
  if they can be sniffed from the git repo context.
- Docs: Installation document added at doc/install.md

### Changed

- Logging, Server: Warn when artifacts are not resolvable.
- Logging: suppress full deployment diffs in debug (-d) mode,
  only print them in verbose -v mode.
- Sous Version outputs lines less than 80 characters long.

### Fixed

- Internal error caused by reading malformed YAML manifests resolved.
- SourceLocations now return more sensible parse errors when unmarshaling from JSON.
- Resolve errors now marshalled correctly by server.
- Server /status endpoint now returns latest status from AutoResolver rather than status at boot.

## [0.1.7](//github.com/opentable/sous/compare/v0.1.6...v0.1.7) 2017-01-19

### Added

- We are now able to easily release pre-built Mac binaries.
- Documentation about Sous' intended use for driving builds.
- Change in 'sous plumbing status' to support manifests that deploy to a subset of clusters.
- 'sous deploy' now waits by default until a deploy is complete.
  This makes it much more useful in unattended CI contexts.

### Changed

- Tweaks to Makefile and build process in general.

## [0.1.6](//github.com/opentable/sous/compare/v0.1.5...v0.1.6) 2017-01-19

Not documented.

## [0.1.5](//github.com/opentable/sous/compare/v0.1.4...v0.1.5) 2017-01-19

Not documented.

## [0.1.4](//github.com/opentable/sous/compare/v0.1.3...v0.1.4) 2017-01-19

Not documented.

## Sous 0.1

Sous 0.1 adds:
- A number of new features to the CLI.
  - `sous deploy` command (alpha)
  - `-flavor` flag, and support for flavors (see below)
  - `-source` flag which can be used instead of `-repo` and `-offset`
- Automatic migrations for the Docker image name cache.
- Consistent identifier parse and print round-tripping.
- Updates to various pieces of documentation.
- Nicer Singularity request names.

## Consistency

- Changes to the schema of the local Docker image name cache database no longer require user
  intervention and re-building the entire cache from source. Now, we track the schema, and
  migrate your cache as necessary.
- SourceIDs and SourceLocations now correctly round-trip from parse to string and back again.
- SourceLocations now have a single parse method, so we always get the same results and/or errors.
- We somehow abbreviated "Actual Deployment Set" "ADC" ?! That's fixed, we're now using "ADS".

### CLI

#### New command `sous deploy` (alpha)

Is intended to provide a hook for deploying single applications from a CI context.
Right now, this command works with a local GDM, modifying it, and running rectification
locally.
Over time, we will migrate how this command works whilst maintaining its interface and
semantics.
(The intention is that eventually 'sous deploy' will work by making an API call and
allowing the server to handle updating the GDM and rectifying.)

#### New flag `-flavor`

Actually, this is more than a flag, it affects the underlying data model, and the way
we think about how deployments are grouped.

Previously, Sous enabled at most a single deployment configuration per SourceLocation
per cluster. This model covers 90% of our use cases at OpenTable, but there are
exceptions.

We added "flavor" as a core concept in Sous, which allows multiple different deployment
configurations to be defined for a single codebase (SourceLocation) in each cluster. We
don't expect this feature to be used very much, but in those cases where configuration
needs to be more granular than per cluster, you now have that option available.

All commands that accept the `-source` flag (and/or the `-repo` and `-offset` flags) now
also accept the `-flavor` flag. Flavor is intended to be a short string made of
alphanumerics and possibly a hyphen, although we are not yet validating this string.
Each `-flavor` of a given `-source` is treated as a separate application, and has its
own manifest, allowing that application to be configured globally by a single manifest,
just like any other.

To create a new flavored application, you need to `sous init` with a `-flavor` flag. E.g.:

    sous init -flavor orange

From inside a repository would initiate a flavored manifest for that repo. Further calls
to `sous update`, `sous deploy`, etc, need to also specify the flavor `orange` to
work with that manifest. You can add an arbitrary number of flavors per SourceLocation,
and using a flavored manifest does not preclude you from also using a standard manifest
with no explicit flavor.

#### New flag `-source`

The `-source` flag is intended to be a replacement for the `-repo` and
`-offset` combination, for use in development environments. Note that we do not have
any plans to remove `-repo` and `-offset` since they may still be useful, especially
in scripting environments.

Source allows you to specify your SourceLocation in a single flag.
Source also performs additional validation,
ensuring that the source you pass can be handled by Sous end-to-end.
At present, that
means the repository must be a GitHub-based, in the form:

    github.com/<user>/<repo>

If your source code is not based in the root of the repository, you can add the offset
by separating it with a comma, e.g.:

    github.com/<user>/<repo>,<offset>

Because GitHub repository paths have a fixed format that Sous understands, you can
optionally use a slash instead of a comma, so the following is equivalent:

    github.com/<user>/<repo>/<offset>

(and offset can itself contain slashes if necessary, just like before).

### Documentation

We have made various documentation improvements, but there are definitely some that are
still out of date, which we will look to resolve in the coming weeks. Improvements made
in this release include:

- Better description of networking setup for Singularity deployments.
- Update to the deployment workflow documentation.
- Some fixes to the getting started document.

### Singularity request names

Up until now, Singularity request names looked something like this:

    github.comopentablereponameclustername

Which is not a great user experience, and has a large chance of causing naming collisions.
This version of Sous changes these names to use the form:

    <SourceLocation>:<Flavor>:<ClusterName>

E.g. for a simple repo with no offset or flavor, it looks like this:

    github.com>opentable>sous::cluster-name

With an offset and flavor, it expands to something like this:

    github.com>opentable>sous,offset:flavor-name:cluster-name


### Other

There have been numerous other small tweaks and fixes, mostly at code level to make our
own lives easier. We are also conscientiously working on improving test coverage, and this
cycle hit 54%, we expect to see that rise quickly now that we fail CI when it falls. You
can track test coverage at https://codecov.io/gh/opentable/sous.

For more gory detail, check out the [full list of commits between 0.0.1 and 0.1](https://github.com/opentable/sous/compare/v0.0.1...v0.1).<|MERGE_RESOLUTION|>--- conflicted
+++ resolved
@@ -7,10 +7,6 @@
 with respect to its command line interface and HTTP interface
 
 ## [Unreleased](//github.com/opentable/sous/compare/0.5.100...master)
-<<<<<<< HEAD
-### Changed
-- CLI: Clearer -kind not recognised message.
-=======
 ### Fixed
 * CLI: 'sous manifest edit' was sometimes silently failing to apply changes on macOS,
   changes to how we re-read the temp file resolve this.
@@ -18,7 +14,7 @@
 ### Changed
 * CLI: 'sous manifest edit' now uses a temp file with a .yaml extension so text
   editors are more likely to apply the right highlighting and auto formatting.
->>>>>>> f48e7e6d
+* CLI: Clearer -kind not recognised message.
 
 ## [0.5.100](//github.com/opentable/sous/compare/0.5.93...0.5.100)
 ### Added
