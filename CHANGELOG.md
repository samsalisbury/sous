--- conflicted
+++ resolved
@@ -6,11 +6,11 @@
 and this project adheres to [Semantic Versioning](http://semver.org/)
 with respect to its command line interface and HTTP interface
 
-<<<<<<< HEAD
-## [Unreleased](//github.com/opentable/sous/compare/0.5.100...HEAD)
+
+## [Unreleased](//github.com/opentable/sous/compare/0.5.101...HEAD)
 ### Fixed
 * Server: the database storage engine wasn't recording the advisory whitelists.
-=======
+
 ## [0.5.101](//github.com/opentable/sous/compare/0.5.100...0.5.101)
 ### Fixed
 * CLI: 'sous manifest edit' was sometimes silently failing to apply changes on macOS,
@@ -20,7 +20,7 @@
 * CLI: 'sous manifest edit' now uses a temp file with a .yaml extension so text
   editors are more likely to apply the right highlighting and auto formatting.
 * CLI: Clearer -kind not recognised message.
->>>>>>> 9280d99b
+
 
 ## [0.5.100](//github.com/opentable/sous/compare/0.5.93...0.5.100)
 ### Added
