--- conflicted
+++ resolved
@@ -12,9 +12,7 @@
 * CLI: If no image is present in runspec, return a fatal flaw in build.
 * Server: adding duplex state storage, to keep DB in sync until ready to switch over
 * Server: Update logging to a more structured format
-<<<<<<< HEAD
 * Server: Update resource logging to a more structured format
-=======
 
 ### Changed
 * All: error parsing repo from SourceLocation now more informative.
@@ -22,7 +20,6 @@
 ### Fixed
 * All: Data race in rectification queue.
 
->>>>>>> 096ee09d
 ## [0.5.62](//github.com/opentable/sous/compare/0.5.61...0.5.62)
 
 ### Added
