# Sous Changelog

All notable changes to this project will be documented in this file.

The format is based on [Keep a Changelog](http://keepachangelog.com/)
and this project adheres to [Semantic Versioning](http://semver.org/)
with respect to its command line interface and HTTP interface.

<<<<<<< HEAD
## [Unreleased](//github.com/opentable/sous/compare/0.5.42..HEAD)
### Fixed
* Client: 'sous deploy' now waits for a complete resolution to take place before
  reporting failure. This avoids a race condition where earlier failures could
  be misreported as failures with the current deployment.
=======
## [Unreleased](//github.com/opentable/sous/compare/0.5.42...master)

### Added
* Client: `sous init` command now has `-dryrun` flag, so you can generate a manifest
  without sending it to the server. This flag interacts with the `-flavor`,
  `-use-otpl-deploy` and `-ignore-otpl-deploy` flags as well, so you can check sous'
  intentions in all these scenarios without accidentally creating manifests you don't want.
### Fixed
* Client: commands 'sous deploy', 'sous manifest get' and 'sous manifest set' now receive the correct auto-detected offset
  so you no longer require the -offset flag in most cases (unless you need to override it).
* Server: Changing Startup.SkipCheck now correctly results in a re-deploy with the
  updated value.
>>>>>>> 20990939

## [0.5.42](//github.com/opentable/sous/compare/0.5.41..0.5.42)
### Fixed
* All: Graphite output was like `sous.sous.ci.sfautoresolver.fullcycle-duration.count`, now `sous.ci.sf.auto...`

## [0.5.41](//github.com/opentable/sous/compare/0.5.40..0.5.41)

### Fixed

* All: ot_* fields are actually populated - also instance-no
* All: metrics are scoped to env and region so that multiple sous instances don't
  clobber each other's metrics.
* All: component-id refers to the whole "sous" application; scoped loggers goes in logger-name

## [0.5.40](//github.com/opentable/sous/compare/0.5.39..0.5.40)

### Fixed

* Server: mismatches with logging schemas

## [0.5.39](//github.com/opentable/sous/compare/0.5.38..0.5.39)

### Fixed
* Server: logging configuration actually gets applied,
  so we can get graphite and kafka feeds.
* Server: Various places that log entries were tweaked to conform to ELK schema.

## [0.5.38](//github.com/opentable/sous/compare/0.5.37...0.5.38)

### Fixed
* All: restores -d and -v flags

## [0.5.37](//github.com/opentable/sous/compare/0.5.36...0.5.37)

### Fixed
* All: Cloned DI providers ("psyringe") were resulting in 2+ NameCaches, and
  uncontrolled access to the Docker registry cachce DB. A race condition led to
  errors that prevented deployment of Sous, and then blocked use of the CLI
  client. A stopgap was set up to force a NameCache to be provided early.

## [0.5.36](//github.com/opentable/sous/compare/0.5.35...0.5.36)

### Fixed
- Client: If only one otpl config found with no flavor, and a flavor is specified the found config was used.
- Client: If only one otpl config found for only one flavor, and no flavor or different flavor specified the found config was used.
- Client: `sous plumbing normalizegdm` broke the DI rules and added
  `DryrunNeither` an extra time, which led to a panic.
- Server: Initial database grooming had a race condition. Solved by ensuring NameCache is singular.

### Changed
- Client: Improve testability of default OT_ENV_FLAVOR logic and test.

## [0.5.35](//github.com/opentable/sous/compare/0.5.34...0.5.35)

### Fixed
- Client and server: various logging output is clearer and more correct.
- Client: Flavor flag wasn't being passed to otpl deploy logic.
- Client: Panic when setting OT_ENV_FLAVOR env variable if Env was unset.

## [0.5.34](//github.com/opentable/sous/compare/0.5.33...0.5.34)
### Added
- Client: When calling `sous init -flavor X` automatically add OT_ENV_FLAVOR value to the Env variables

### Fixed
- Client: `sous init -use-otpl-deploy` wasn't handling flavors properly.
- Client: `sous init -ignore-otpl-deploy` caused panic.
- Server: Logging wasn't being properly initialized and crashed on boot.

## [0.5.33](//github.com/opentable/sous/compare/0.5.32...0.5.33)
### Added
- Structured logging. Default logging will be structured (and colorful!)
  because of using logrus. Configuration should allow delivery of metrics to
  graphite and log entries to ELK.

### Fixed
- Server: Flavor metadata wasn't being pulled back into the ADS during rectify, which led to bad behaviors in deploy.

## [0.5.32](//github.com/opentable/sous/compare/0.5.31...0.5.32)
### Changed
- Developer: Refactors of filters and logging. Mostly to the good.

### Fixed
- Client: `sous build` for split containers was adding a path component,
  which broke the resulting deploy container.

## [0.5.31](//github.com/opentable/sous/compare/0.5.30...0.5.31)
### Fixed
- Client: `sous init` defaults resources correctly in the absence of other input.
## [0.5.30](//github.com/opentable/sous/compare/0.5.29...0.5.30)
### Fixed
- Client: certain commands were missing DI for a particular value. These are
  fixed, and tests added for the omission.
- Client: new values for optional fields no longer elided on `manifest set` -
  if the value was missing, the new value would be silently dropped.

## [0.5.29](//github.com/opentable/sous/compare/0.5.28...0.5.29)
### Changed
- Developer: DI system no longer used on a per-request basis.

## [0.5.28](//github.com/opentable/sous/compare/0.5.27...0.5.28)
### Fixed
- Client & Server: rework of DI to contain scope of variable assignment,
  and retain scope from CLI invocation to server.
- Client: multiple target builds weren't getting their offsets recorded correctly.
- Developer: dependency injection provider now an injected dependency of the CLI object.

## [0.5.27](//github.com/opentable/sous/compare/0.5.26...0.5.27)
### Fixed
- Client: omitting query params on update.
- Client: Failed to merge maps to null values (which came from original JSON).

## [0.5.26](//github.com/opentable/sous/compare/0.5.25...0.5.26)
### Fixed
- Client: using wrong name for the /manifest endpoint

## [0.5.25](//github.com/opentable/sous/compare/0.5.24...0.5.25)
### Fixed
- Client: simple dockerfile builds were crashing

## [0.5.24](//github.com/opentable/sous/compare/0.5.23...0.5.24)
### Fixed
- Client: the `sous manifest get` and `set` commands correctly accept a `-flavor` switch.

## [0.5.23](//github.com/opentable/sous/compare/0.5.22...0.5.23)
### Added:
- Client: Split buildpacks can now provide a list of targets,
  and produce all their build products in one `sous build`.
### Changed:
- Client: Client commands now have a "local server" available if no server is
  configurated. This is the start of the path to using HTTP client/server
  interactions for everything, as opposed to strategizing storage modules.

## [0.5.22](//github.com/opentable/sous/compare/0.5.21...0.5.22)
### Fixed
- Server: Validation checks didn't consider default values.

## [0.5.21](//github.com/opentable/sous/compare/0.5.20...0.5.21)
### Added
- Server: Startup field "SkipCheck" added - rather than omitting a
  healthcheck URI, services must set this field `true` in order to signal that
  they don't make use of a "ready" endpoint.
- Server: Full set of Singularity 0.15 HealthcheckOptions now supported.
  Previous field names on Startup retained for compatibility,
  although there may be nuanced changes in how they're interpreted
  (because Singularity no longer supports the old version.)
- Server: Logging extended to collect metrics.
- Server: Metrics exposed on an HTTP endpoint.
- Developer: LogSet extracted to new util/logging package, some refiguring of
  the types and interfaces there with an eye to pulling in a structured logger.
- Client: Command `sous plunbing normalizegdm` is a utility to round-trip the
  Sous storage format. With luck, running this command after manual changes to
  the GDM repo will correct false conflicts.
### Changed
- Server: Startup DeployConfig part fields now have cluster-based default
  values. (These should be configued in the GDM before this version is
  deployed!)
  Most notably, the CheckReadyProtocol needs a default ("HTTP" or "HTTPS")
  because Singularity validates the value on its side.

## [0.5.20](//github.com/opentable/sous/compare/0.5.19...0.5.20)
### Fixed
- Client: `sous deploy` wasn't recognizing its version if there was a prefix supplied.

## [0.5.19](//github.com/opentable/sous/compare/0.5.18...0.5.19)

Only changes in this release are related to deployment.

### Fixed
- Developer: deployment key changed to a machine account.
## [0.5.18](//github.com/opentable/sous/compare/0.5.16...0.5.18)
### Added
- Client: `sous query clusters` will enumerate all the logical clusters sous currently handles, for ease of manifest editing and deployment.

### Changed
- Developer: Makefile directives to build a Sous .deb and upload it to an Artifactory server.
- Server: /gdm now sets Etag header based on current revision of the GDM. Clients attempting
  to update with a stale Etag will have update rejected appropriately.
- Server: Updated Singularity API consumer to work with Singularity v0.15.

### Fixed
- Client: Increased buffer size in shell to handle super-long tokens.
- Client: Conflicting updates to the same manifest now fail appropriately (e.g. during 'sous deploy').
  This should mean better performance when running 'sous deploy' concurrently on the same manifest,
  as conflicting updates won't require multiple passes to resolve.


## [0.5.17]
__(extra release because of mechanical difficulties)__

## [0.5.16](//github.com/opentable/sous/compare/0.5.15...0.5.16)
- Fixed prefixed versions for update and deploy. At this point, git "package" tags should work everywhere they're used.

## [0.5.15](//github.com/opentable/sous/compare/0.5.14...0.5.15)
### Changed
- Panics during rectify print the stack trace along with the error message in the logs.
  Previously the stack trace was printed earlier in the log, making correlation
  difficult.
- Server: All read/write access to the GDM now serialised.
  This is to partially address and issue where concurrent calls to 'sous deploy'
  could result in one of them finishing in the ResolveNotIntended state.

### Fixed
- Client: 'sous build' was failing when using a semver tag with a non-numeric prefix.
  Validation logic is now shared, so 'sous build' succeeds with these tags.
- Non-destructive updates: clients won't clobber fields in the API they don't recognize. Result should be more stable, less coupled client-server relationship.

## [0.5.14](//github.com/opentable/sous/compare/0.5.13...0.5.14)

### Fixed
- A change to the Singularity API was breaking JSON unmarshaling. We now handle those errors as a "malformed" request - i.e. not Sous's to manage.

## [0.5.13](//github.com/opentable/sous/compare/0.5.12...0.5.13)

### Added
- Git tags with a non-numeric prefix and a semver suffix (e.g. 'release-1.2.3' or 'v2.3.4')
  are now considered a "semver" tag, and Sous will extract the version from them.
- Static analysis of important core data model calculations to ensure that all the components of those structures are at least "touched" during diff calculation.
- For developers only, there are 2 new build targets: `install-dev` and
  `install-brew`. These allow developers on a Mac to quickly switch between having
  a personal dev build, or the latest release from homebrew installed locally.

### Fixed
- Operations that change more than one manifest will now be rejected with an
  error. We do not believe there are any such legitimate operations, and
  there's a storage anomoly that surfaces as multiple manifests changing at
  once which we hope this will correct.
- 'sous manifest get' wrongly returned YAML with all lower-cased field names.
  Now it correctly returns YAML with upper camel-cased field names.
  Note that this does not apply to map keys, only struct fields.
- Deployment processing wasn't properly waited on, which could cause problems.

## [0.5.12](//github.com/opentable/sous/compare/0.5.11...0.5.12)
### Fixed
- Issue where deployments constantly re-deployed due to spurious Startup.Timeout diff.

## [0.5.11](//github.com/opentable/sous/compare/0.5.10...0.5.11)
### Fixed
- Singularity now accepts changes to Startup options in manifest.
- Off-by-one error with Singularity deploy IDs, fixed in 0.5.9, re-introduced in
  0.5.10. Now includes better tests surrounding edge cases.

## [0.5.10](//github.com/opentable/sous/compare/0.5.9...0.5.10)
### Fixed
- Off-by-one error with long request IDs.
- Startup information not recovered from Singularity, so not compared for deployment.

## [0.5.9](//github.com/opentable/sous/compare/0.5.8...0.5.9)
### Fixed
- Long version strings resulted in Singularity deploy IDs longer than the max
  allowed length of 49 characters. Now they are always limited to 49.

## [0.5.8](//github.com/opentable/sous/compare/0.5.7...0.5.8)
### Fixed
- Now builds and runs on Go 1.8 (one small change to URL parsing broke Sous for go 1.8).
- New Startup configuration section in manifests now correctly round-trips via 'sous
  manifest get|set' and takes part in manifest diffs.

## [0.5.7](//github.com/opentable/sous/compare/0.5.6...0.5.7)
### Changed
- Images built with Sous get a pinning tag that now includes the timestamp of
  the build, so that multiple builds on a single revision won't clobber labesls
  and make images inaccessible.

## [0.5.6](//github.com/opentable/sous/compare/0.5.5...0.5.6)
### Fixed
- Sous server was unintentionally filtering out manifests with non-empty offsets or flavors.

## [0.5.5](//github.com/opentable/sous/compare/0.5.4...0.5.5)

### Fixed
- Resolution cycles allocate much less memory, which hopefully keeps the memory headroom of Sous much smaller over time.

## [0.5.4](//github.com/opentable/sous/compare/0.5.3...0.5.4)

### Added

- Sous server now returns CORS headers so that the Sous SPA (forthcoming) can consume its data.

### Fixed

- Crashing bug on GDM updates.

## [0.5.3](//github.com/opentable/sous/compare/0.5.2...0.5.3)

### Added
- Profiling endpoints, gated with a `server` flag, or the SOUS_PROFILING env variable.

### Fixed
- Environment variable defaults from cluster definitions
  no longer elide identical variables on manifests,
  which means that common values can be added to the defaults
  without undue concern for manifest environment variables.

## [0.5.2](//github.com/opentable/sous/compare/0.5.1...0.5.2)

### Added
- Extra debug logging about how build strategies are selected.
- Startup options in manifest to set healthcheck timeout and relative
  URI path of healthcheck endpoint.

### Changed
- Singularity RequestIDs are generated with a suffix of the MD5 sum of
  pre-slug data instead of a random UUID.
- Singularity RequestIDs are shortened to no longer include FQDN or
  organization of Git repo URL.

### Fixed
- Calls to `docker build` now have a `--pull` flag so that stale cached FROM
  images don't confuse builds.

## [0.5.1](//github.com/opentable/sous/compare/0.5.0...0.5.1)

### Fixed
- Singularity RequestIDs retrieved from Singularity are reused when updating deploys,
  instead of recomputing fresh unique ones each time.

### Minor
- Added a tool called "danger" to do review of PRs.

## [0.5.0](//github.com/opentable/sous/compare/0.4.1...0.5.0)

### Added
* Split image build strategy: support for using a build image to produce artifacts to be run
  in a separate deploy image.

### Changed
* Sous detects the tasks in its purview based on metadata it sets when the task
  is created, rather than inspecting request or deploy ids.

### Fixed
* Consequent to detecting tasks based on metadata,
  Sous's requests are now compatible
  with Singularity 0.14,
  and the resulting Mesos Task IDs are suitable to use as Kafka client ids.

## [0.4.1](//github.com/opentable/sous/compare/0.4.0...0.4.1)

### Fixed
- Status for updated deploys was being reported as if they were already stable.
  The stable vs. live statuses reported by the server each now have their own
  GDM snapshot so that this determination can be made properly.

## [0.4.0](//github.com/opentable/sous/compare/0.3.0...0.4.0)

### Added
- Conflicting GDM updates now retry, up to the number of deployments in their manifest.

### Changed
- Failed deploys to Singularity are now retried until they succeed or the GDM
  changes.

## [0.3.0](//github.com/opentable/sous/compare/0.2.1...0.3.0)

### Added
- Extra metadata tagged onto the Singularity deploys.
- `sous server` now treats its configured Docker registry as canonical, so
  that, e.g. regional mirrors can be used to reduce deploy latency.

### Changed

- Digested Docker image names no longer query the registry, which should reduce
  our requests count there.

## [0.2.1](//github.com/opentable/sous/compare/0.2.0...0.2.1)

### Added

- Adds Sous related-metadata to Singularity deploys for tracking and visibility purposes.

### Fixed

- In certain conditions, Sous would report a deploy as failed before it had completed.

## [0.2.0](//github.com/opentable/sous/compare/0.1.9...0.2.0) - 2017-03-06

### Added

- 'sous deploy' now returns a nonzero exit code when tasks for a deploy fail to start
  in Singularity. This makes it more suitable for unattended contexts like CD.

### Fixed

- Source locations with empty offsets and flavors no longer confuse 'sous plumbing status'.
  Previously 'sous plumbing status' (and 'sous deploy' which depends on it) were
  failing because they matched too many deployments when treating the empty
  offset as a wildcard. They now correctly treat it as a specific value.
- 'sous build' and 'sous deploy' previously appeared to hang when running long internal
  operations, they now inform the user there will be a wait.


## [0.1.9](//github.com/opentable/sous/compare/0.1.8...0.1.9) - 2017-02-16

### Added

- 'sous init -use-otpl-deploy' now supports flavors
  defined by otpl config directories in the `<cluster>.<flavor>` format.
  If there is a single flavor defined, behaviour is like before.
  Otherwise you may supply a -flavor flag to import configurations of a particular flavor.
- config.yaml now supports a new `User` field containing `Name` and `Email`.
  If set this info is sent to the server alongside all requests,
  and is used when committing state changes (as the --author flag).
- On first run (when there is no config file),
  and when a terminal is attached
  (meaning it's likely that a user is present),
  the user is prompted to provide their name and email address,
  and the URL of their local Sous server.
- `sous deploy`
  (and `sous plumbing status`)
  now await Singularity marking the indended deployment as active before returning.

### Fixed
- Deployment filters (which are used extensively) now treat "" dirs and flavors
  as real values, rather than wildcards.

## [0.1.8](//github.com/opentable/sous/compare/v0.1.7...0.1.8) - 2017-01-17

### Added
- 'sous init' -use-otpl-config now imports owners from singularity-request.json
- 'sous update' no longer requires -tag or -repo flags
  if they can be sniffed from the git repo context.
- Docs: Installation document added at doc/install.md

### Changed

- Logging, Server: Warn when artifacts are not resolvable.
- Logging: suppress full deployment diffs in debug (-d) mode,
  only print them in verbose -v mode.
- Sous Version outputs lines less than 80 characters long.

### Fixed

- Internal error caused by reading malformed YAML manifests resolved.
- SourceLocations now return more sensible parse errors when unmarshaling from JSON.
- Resolve errors now marshalled correctly by server.
- Server /status endpoint now returns latest status from AutoResolver rather than status at boot.

## [0.1.7](//github.com/opentable/sous/compare/v0.1.6...v0.1.7) 2017-01-19

### Added

- We are now able to easily release pre-built Mac binaries.
- Documentation about Sous' intended use for driving builds.
- Change in 'sous plumbing status' to support manifests that deploy to a subset of clusters.
- 'sous deploy' now waits by default until a deploy is complete.
  This makes it much more useful in unattended CI contexts.

### Changed

- Tweaks to Makefile and build process in general.

## [0.1.6](//github.com/opentable/sous/compare/v0.1.5...v0.1.6) 2017-01-19

Not documented.

## [0.1.5](//github.com/opentable/sous/compare/v0.1.4...v0.1.5) 2017-01-19

Not documented.

## [0.1.4](//github.com/opentable/sous/compare/v0.1.3...v0.1.4) 2017-01-19

Not documented.

## Sous 0.1

Sous 0.1 adds:
- A number of new features to the CLI.
  - `sous deploy` command (alpha)
  - `-flavor` flag, and support for flavors (see below)
  - `-source` flag which can be used instead of `-repo` and `-offset`
- Automatic migrations for the Docker image name cache.
- Consistent identifier parse and print round-tripping.
- Updates to various pieces of documentation.
- Nicer Singularity request names.

## Consistency

- Changes to the schema of the local Docker image name cache database no longer require user
  intervention and re-building the entire cache from source. Now, we track the schema, and
  migrate your cache as necessary.
- SourceIDs and SourceLocations now correctly round-trip from parse to string and back again.
- SourceLocations now have a single parse method, so we always get the same results and/or errors.
- We somehow abbreviated "Actual Deployment Set" "ADC" ?! That's fixed, we're now using "ADS".

### CLI

#### New command `sous deploy` (alpha)

Is intended to provide a hook for deploying single applications from a CI context.
Right now, this command works with a local GDM, modifying it, and running rectification
locally.
Over time, we will migrate how this command works whilst maintaining its interface and
semantics.
(The intention is that eventually 'sous deploy' will work by making an API call and
allowing the server to handle updating the GDM and rectifying.)

#### New flag `-flavor`

Actually, this is more than a flag, it affects the underlying data model, and the way
we think about how deployments are grouped.

Previously, Sous enabled at most a single deployment configuration per SourceLocation
per cluster. This model covers 90% of our use cases at OpenTable, but there are
exceptions.

We added "flavor" as a core concept in Sous, which allows multiple different deployment
configurations to be defined for a single codebase (SourceLocation) in each cluster. We
don't expect this feature to be used very much, but in those cases where configuration
needs to be more granular than per cluster, you now have that option available.

All commands that accept the `-source` flag (and/or the `-repo` and `-offset` flags) now
also accept the `-flavor` flag. Flavor is intended to be a short string made of
alphanumerics and possibly a hyphen, although we are not yet validating this string.
Each `-flavor` of a given `-source` is treated as a separate application, and has its
own manifest, allowing that application to be configured globally by a single manifest,
just like any other.

To create a new flavored application, you need to `sous init` with a `-flavor` flag. E.g.:

    sous init -flavor orange

From inside a repository would initiate a flavored manifest for that repo. Further calls
to `sous update`, `sous deploy`, etc, need to also specify the flavor `orange` to
work with that manifest. You can add an arbitrary number of flavors per SourceLocation,
and using a flavored manifest does not preclude you from also using a standard manifest
with no explicit flavor.

#### New flag `-source`

The `-source` flag is intended to be a replacement for the `-repo` and
`-offset` combination, for use in development environments. Note that we do not have
any plans to remove `-repo` and `-offset` since they may still be useful, especially
in scripting environments.

Source allows you to specify your SourceLocation in a single flag.
Source also performs additional validation,
ensuring that the source you pass can be handled by Sous end-to-end.
At present, that
means the repository must be a GitHub-based, in the form:

    github.com/<user>/<repo>

If your source code is not based in the root of the repository, you can add the offset
by separating it with a comma, e.g.:

    github.com/<user>/<repo>,<offset>

Because GitHub repository paths have a fixed format that Sous understands, you can
optionally use a slash instead of a comma, so the following is equivalent:

    github.com/<user>/<repo>/<offset>

(and offset can itself contain slashes if necessary, just like before).

### Documentation

We have made various documentation improvements, but there are definitely some that are
still out of date, which we will look to resolve in the coming weeks. Improvements made
in this release include:

- Better description of networking setup for Singularity deployments.
- Update to the deployment workflow documentation.
- Some fixes to the getting started document.

### Singularity request names

Up until now, Singularity request names looked something like this:

    github.comopentablereponameclustername

Which is not a great user experience, and has a large chance of causing naming collisions.
This version of Sous changes these names to use the form:

    <SourceLocation>:<Flavor>:<ClusterName>

E.g. for a simple repo with no offset or flavor, it looks like this:

    github.com>opentable>sous::cluster-name

With an offset and flavor, it expands to something like this:

    github.com>opentable>sous,offset:flavor-name:cluster-name


### Other

There have been numerous other small tweaks and fixes, mostly at code level to make our
own lives easier. We are also conscientiously working on improving test coverage, and this
cycle hit 54%, we expect to see that rise quickly now that we fail CI when it falls. You
can track test coverage at https://codecov.io/gh/opentable/sous.

For more gory detail, check out the [full list of commits between 0.0.1 and 0.1](https://github.com/opentable/sous/compare/v0.0.1...v0.1).<|MERGE_RESOLUTION|>--- conflicted
+++ resolved
@@ -6,26 +6,21 @@
 and this project adheres to [Semantic Versioning](http://semver.org/)
 with respect to its command line interface and HTTP interface.
 
-<<<<<<< HEAD
 ## [Unreleased](//github.com/opentable/sous/compare/0.5.42..HEAD)
-### Fixed
-* Client: 'sous deploy' now waits for a complete resolution to take place before
-  reporting failure. This avoids a race condition where earlier failures could
-  be misreported as failures with the current deployment.
-=======
-## [Unreleased](//github.com/opentable/sous/compare/0.5.42...master)
-
 ### Added
 * Client: `sous init` command now has `-dryrun` flag, so you can generate a manifest
   without sending it to the server. This flag interacts with the `-flavor`,
   `-use-otpl-deploy` and `-ignore-otpl-deploy` flags as well, so you can check sous'
   intentions in all these scenarios without accidentally creating manifests you don't want.
-### Fixed
+  
+### Fixed
+* Client: 'sous deploy' now waits for a complete resolution to take place before
+  reporting failure. This avoids a race condition where earlier failures could
+  be misreported as failures with the current deployment.
 * Client: commands 'sous deploy', 'sous manifest get' and 'sous manifest set' now receive the correct auto-detected offset
   so you no longer require the -offset flag in most cases (unless you need to override it).
 * Server: Changing Startup.SkipCheck now correctly results in a re-deploy with the
   updated value.
->>>>>>> 20990939
 
 ## [0.5.42](//github.com/opentable/sous/compare/0.5.41..0.5.42)
 ### Fixed
