# Sous Changelog

All notable changes to this project will be documented in this file.

The format is based on [Keep a Changelog](http://keepachangelog.com/)
and this project adheres to [Semantic Versioning](http://semver.org/)
with respect to its command line interface and HTTP interface.

## [Unreleased](//github.com/opentable/sous/compare/0.5.62...HEAD)

### Added
* CLI: If no image is present in runspec, return a fatal flaw in build.
* Server: adding duplex state storage, to keep DB in sync until ready to switch over
<<<<<<< HEAD
* Server: Update logging to a more structured format: server, resource, Generic Msg, handle_gdm
* Server: A /health endpoint. For the time being, just a 200 and the running version of Sous.
=======
* Server: Update logging to a more structured format: server, resource, Generic Msg, handle_gdm, subpoller, volume, local_config, disk_state_manager
>>>>>>> 2c6adddd

### Changed
* All: error parsing repo from SourceLocation now more informative.

### Fixed
* All: Data race in rectification queue.

## [0.5.62](//github.com/opentable/sous/compare/0.5.61...0.5.62)

### Added
* Server: If default log level is invalid, use Extreme level and print out a message.
* Logging: sous-diff-resolution logs include two new fields 'sous-diff-source-type' and
  'sous-diff-source-user', hard-coded to 'global rectifier' and 'unknown'.

### Fixed
* All: Setting a manifest with Owners field not alphabetically sorted no longer prevents updates
  to other manifests. (Owners are always stored in alphabetical order now.)
* Server: Kafka config validation now correctly checks if brokers were specified when Kafka is enabled.
* Server: Changing the Owners list now correctly causes the Singularity request to be updated.

## Internal
* Server: Storage module for Postgres uses placeholders correctly. As yet, not connected up.

## [0.5.61](//github.com/opentable/sous/compare/0.5.60...0.5.61)

### Added
* Server: Ability to load sous sibiling urls from environment variable

## [0.5.60](//github.com/opentable/sous/compare/0.5.59...0.5.60)

This release contains internal changes only; external behaviour is unmodified.
See [the set of commits in this release](//github.com/opentable/sous/compare/0.5.59...0.5.60)
for details of developer-facing changes.

## [0.5.59](//github.com/opentable/sous/compare/0.5.58...0.5.59)
### Fixed
* Server: Docker repository HTTP metrics collected and logged.
* Server: Sizes of *response* bodies logged and reported to Graphite.
* Server: Backtrace on HTTP logging excludes our libraries.

## [0.5.58](//github.com/opentable/sous/compare/0.5.57...0.5.58)

### Added
* Server: HTTP client requests to Singularity log to Kafka
* Server: HTTP client requests to the Docker registry log to Kafka
* Server: HTTP server responses log to Kafka
* Server: Additional metrics reported per request kind, per host and per kind,host pair.

## [0.5.57](//github.com/opentable/sous/compare/0.5.56...0.5.57)
### Fixed
* CLI + Server: No longer panics when printing a nil Deployment.

* Server: Profiling configuration - accepts SOUS_PROFILING environment variable correctly.

### Changed
* Developer: Server action extracted.

## [0.5.56](//github.com/opentable/sous/compare/0.5.55...0.5.56)
### Fixed
* CLI: No longer panics under normal operation (e.g. when trying to run 'sous deploy'
  outside of a git repo, or when server connection fails etc).
* CLI + Server: Logging goes to Kafka and Graphite when configured to again.

## [0.5.55](//github.com/opentable/sous/compare/0.5.54...0.5.55)
### Changed
* CLI: Quieter output for local operators. Previously many log messages were
  emitted to stderr which made CLI use difficult due to information overload.

### Fixed
* CLI: -s -q -v and -d (silent, quiet, verbose, and debug) flags now set the
  logging level appropriately. You'll now see a lot more output when using
  -d and -v flags, and only critical errors from -s, critical and console output
  from -q.

## [0.5.54](//github.com/opentable/sous/compare/0.5.53...0.5.54)
### Added
* All: a Schedule field on Manifests, which should publish to Singularity to allow for scheduled tasks.

### Fixed
* All: a bug in the Kafka subcomponent meant that the reverse sense was being applied to log entries.
  Furthermore, the severity was wrong, and the messages were being omitted.

## [0.5.53](//github.com/opentable/sous/compare/0.5.52...0.5.53)

### Fixed
* Server: the resolve complete message is properly emitted and produces stats

## [0.5.52](//github.com/opentable/sous/compare/0.5.51...0.5.52)

### Changed
* All: Logging to Kafka no longer goes through logrus.

### Added
* Client: console output related to deploys. Reports the number of instances
  intended, and reflects the successfully deployed source ID and target
  cluster.

## [0.5.51](//github.com/opentable/sous/compare/0.5.50...0.5.51)

### Added
* Server: max concurrent HTTP requests per Singularity server now configurable
  using `MaxHTTPConcurrencySingularity` in config file or
  `MAX_HTTP_CONCURRENCY_SINGULARITY` env var. Default is 10 was previously
  hard-coded to 10, so this is an opt-in change.

### Changed
* All: some logging behaviors - there may be more output than we'd like
* All: logging - capture the CLI output to Kafka, test that diff logs are generated.
* All: backtrace selection more accurate (i.e. the reported source of log entries is generally where they're actually reported)

## [0.5.50](//github.com/opentable/sous/compare/0.5.49...0.5.50)
### Fixed
* All: log entries weren't conforming to the requirements of our schemas.

## [0.5.49](//github.com/opentable/sous/compare/0.5.48...0.5.49)
### Fixed
* Server: at least one botched log message type has been caught and corrected.

### Added
* Client: more descriptive output from 'sous deploy' and 'sous update' commands.

## [0.5.48](//github.com/opentable/sous/compare/0.5.47...0.5.48)

### Fixed
* Erroneous output on stdout breaking some cli consumers.


## [0.5.47](//github.com/opentable/sous/compare/0.5.46...0.5.47)

### Fixed
Both: DI interaction causing panic on boot.

## [0.5.46](//github.com/opentable/sous/compare/0.5.44...0.5.46)

### Added
* Client: a separate status for "API requests are broken".
* Client: many new log messages during `sous update`, `sous deploy` and `sous plumbing status`.
* Client: general log message for start and end of command execution.

### Fixed
* Client: a panic would occur if the remote server wasn't available or responded with a 500.
* Attempting to fix invalid config using 'sous config' was not possible because we
  were validating config as a precondition to executing the command. We now only
  validate config for commands that rely on a valid config, so 'sous config' can be
  used to correct issues.

## [0.5.44](//github.com/opentable/sous/compare/0.5.43...0.5.44)

### Fixed

* Server: diff messages could panic when logging them if the diff didn't resolve correctly.
* All: logging panics would crash the app.
* Client: 'sous deploy' now waits for a complete resolution to take place before
  reporting failure. This avoids a race condition where earlier failures could
  be misreported as failures with the current deployment.
* Client: 'sous deploy' now bails out if no changes are detected after the present
  resolve cycle has completed, or if the latest version in the GDM does not match that
  expected. This solves an issue where deployments would appear to hang for a long time
  and eventually fail with a confusing error message, often due to conflicting updates.

## [0.5.43](//github.com/opentable/sous/compare/0.5.42...0.5.43)

### Added
* Server: deployment diffs are now logged as structured messages.
* Client: `sous init` command now has `-dryrun` flag, so you can generate a manifest
  without sending it to the server. This flag interacts with the `-flavor`,
  `-use-otpl-deploy` and `-ignore-otpl-deploy` flags as well, so you can check sous'
  intentions in all these scenarios without accidentally creating manifests you don't want.

### Fixed
* Server: Changing Startup.SkipCheck now correctly results in a re-deploy with the
  updated value.
* Client: commands 'sous deploy', 'sous manifest get' and 'sous manifest set' now receive the correct auto-detected offset
  so you no longer require the -offset flag in most cases (unless you need to override it).

## [0.5.42](//github.com/opentable/sous/compare/0.5.41...0.5.42)
### Fixed
* All: Graphite output was like `sous.sous.ci.sfautoresolver.fullcycle-duration.count`, now `sous.ci.sf.auto...`

## [0.5.41](//github.com/opentable/sous/compare/0.5.40...0.5.41)

### Fixed

* All: ot_* fields are actually populated - also instance-no
* All: metrics are scoped to env and region so that multiple sous instances don't
  clobber each other's metrics.
* All: component-id refers to the whole "sous" application; scoped loggers goes in logger-name

## [0.5.40](//github.com/opentable/sous/compare/0.5.39...0.5.40)

### Fixed

* Server: mismatches with logging schemas

## [0.5.39](//github.com/opentable/sous/compare/0.5.38...0.5.39)

### Fixed
* Server: logging configuration actually gets applied,
  so we can get graphite and kafka feeds.
* Server: Various places that log entries were tweaked to conform to ELK schema.

## [0.5.38](//github.com/opentable/sous/compare/0.5.37...0.5.38)

### Fixed
* All: restores -d and -v flags

## [0.5.37](//github.com/opentable/sous/compare/0.5.36...0.5.37)

### Fixed
* All: Cloned DI providers ("psyringe") were resulting in 2+ NameCaches, and
  uncontrolled access to the Docker registry cachce DB. A race condition led to
  errors that prevented deployment of Sous, and then blocked use of the CLI
  client. A stopgap was set up to force a NameCache to be provided early.

## [0.5.36](//github.com/opentable/sous/compare/0.5.35...0.5.36)

### Fixed
- Client: If only one otpl config found with no flavor, and a flavor is specified the found config was used.
- Client: If only one otpl config found for only one flavor, and no flavor or different flavor specified the found config was used.
- Client: `sous plumbing normalizegdm` broke the DI rules and added
  `DryrunNeither` an extra time, which led to a panic.
- Server: Initial database grooming had a race condition. Solved by ensuring NameCache is singular.

### Changed
- Client: Improve testability of default OT_ENV_FLAVOR logic and test.

## [0.5.35](//github.com/opentable/sous/compare/0.5.34...0.5.35)

### Fixed
- Client and server: various logging output is clearer and more correct.
- Client: Flavor flag wasn't being passed to otpl deploy logic.
- Client: Panic when setting OT_ENV_FLAVOR env variable if Env was unset.

## [0.5.34](//github.com/opentable/sous/compare/0.5.33...0.5.34)
### Added
- Client: When calling `sous init -flavor X` automatically add OT_ENV_FLAVOR value to the Env variables

### Fixed
- Client: `sous init -use-otpl-deploy` wasn't handling flavors properly.
- Client: `sous init -ignore-otpl-deploy` caused panic.
- Server: Logging wasn't being properly initialized and crashed on boot.

## [0.5.33](//github.com/opentable/sous/compare/0.5.32...0.5.33)
### Added
- Structured logging. Default logging will be structured (and colorful!)
  because of using logrus. Configuration should allow delivery of metrics to
  graphite and log entries to ELK.

### Fixed
- Server: Flavor metadata wasn't being pulled back into the ADS during rectify, which led to bad behaviors in deploy.

## [0.5.32](//github.com/opentable/sous/compare/0.5.31...0.5.32)
### Changed
- Developer: Refactors of filters and logging. Mostly to the good.

### Fixed
- Client: `sous build` for split containers was adding a path component,
  which broke the resulting deploy container.

## [0.5.31](//github.com/opentable/sous/compare/0.5.30...0.5.31)
### Fixed
- Client: `sous init` defaults resources correctly in the absence of other input.
## [0.5.30](//github.com/opentable/sous/compare/0.5.29...0.5.30)
### Fixed
- Client: certain commands were missing DI for a particular value. These are
  fixed, and tests added for the omission.
- Client: new values for optional fields no longer elided on `manifest set` -
  if the value was missing, the new value would be silently dropped.

## [0.5.29](//github.com/opentable/sous/compare/0.5.28...0.5.29)
### Changed
- Developer: DI system no longer used on a per-request basis.

## [0.5.28](//github.com/opentable/sous/compare/0.5.27...0.5.28)
### Fixed
- Client & Server: rework of DI to contain scope of variable assignment,
  and retain scope from CLI invocation to server.
- Client: multiple target builds weren't getting their offsets recorded correctly.
- Developer: dependency injection provider now an injected dependency of the CLI object.

## [0.5.27](//github.com/opentable/sous/compare/0.5.26...0.5.27)
### Fixed
- Client: omitting query params on update.
- Client: Failed to merge maps to null values (which came from original JSON).

## [0.5.26](//github.com/opentable/sous/compare/0.5.25...0.5.26)
### Fixed
- Client: using wrong name for the /manifest endpoint

## [0.5.25](//github.com/opentable/sous/compare/0.5.24...0.5.25)
### Fixed
- Client: simple dockerfile builds were crashing

## [0.5.24](//github.com/opentable/sous/compare/0.5.23...0.5.24)
### Fixed
- Client: the `sous manifest get` and `set` commands correctly accept a `-flavor` switch.

## [0.5.23](//github.com/opentable/sous/compare/0.5.22...0.5.23)
### Added:
- Client: Split buildpacks can now provide a list of targets,
  and produce all their build products in one `sous build`.
### Changed:
- Client: Client commands now have a "local server" available if no server is
  configurated. This is the start of the path to using HTTP client/server
  interactions for everything, as opposed to strategizing storage modules.

## [0.5.22](//github.com/opentable/sous/compare/0.5.21...0.5.22)
### Fixed
- Server: Validation checks didn't consider default values.

## [0.5.21](//github.com/opentable/sous/compare/0.5.20...0.5.21)
### Added
- Server: Startup field "SkipCheck" added - rather than omitting a
  healthcheck URI, services must set this field `true` in order to signal that
  they don't make use of a "ready" endpoint.
- Server: Full set of Singularity 0.15 HealthcheckOptions now supported.
  Previous field names on Startup retained for compatibility,
  although there may be nuanced changes in how they're interpreted
  (because Singularity no longer supports the old version.)
- Server: Logging extended to collect metrics.
- Server: Metrics exposed on an HTTP endpoint.
- Developer: LogSet extracted to new util/logging package, some refiguring of
  the types and interfaces there with an eye to pulling in a structured logger.
- Client: Command `sous plunbing normalizegdm` is a utility to round-trip the
  Sous storage format. With luck, running this command after manual changes to
  the GDM repo will correct false conflicts.
### Changed
- Server: Startup DeployConfig part fields now have cluster-based default
  values. (These should be configued in the GDM before this version is
  deployed!)
  Most notably, the CheckReadyProtocol needs a default ("HTTP" or "HTTPS")
  because Singularity validates the value on its side.

## [0.5.20](//github.com/opentable/sous/compare/0.5.19...0.5.20)
### Fixed
- Client: `sous deploy` wasn't recognizing its version if there was a prefix supplied.

## [0.5.19](//github.com/opentable/sous/compare/0.5.18...0.5.19)

Only changes in this release are related to deployment.

### Fixed
- Developer: deployment key changed to a machine account.
## [0.5.18](//github.com/opentable/sous/compare/0.5.16...0.5.18)
### Added
- Client: `sous query clusters` will enumerate all the logical clusters sous currently handles, for ease of manifest editing and deployment.

### Changed
- Developer: Makefile directives to build a Sous .deb and upload it to an Artifactory server.
- Server: /gdm now sets Etag header based on current revision of the GDM. Clients attempting
  to update with a stale Etag will have update rejected appropriately.
- Server: Updated Singularity API consumer to work with Singularity v0.15.

### Fixed
- Client: Increased buffer size in shell to handle super-long tokens.
- Client: Conflicting updates to the same manifest now fail appropriately (e.g. during 'sous deploy').
  This should mean better performance when running 'sous deploy' concurrently on the same manifest,
  as conflicting updates won't require multiple passes to resolve.


## [0.5.17]
__(extra release because of mechanical difficulties)__

## [0.5.16](//github.com/opentable/sous/compare/0.5.15...0.5.16)
- Fixed prefixed versions for update and deploy. At this point, git "package" tags should work everywhere they're used.

## [0.5.15](//github.com/opentable/sous/compare/0.5.14...0.5.15)
### Changed
- Panics during rectify print the stack trace along with the error message in the logs.
  Previously the stack trace was printed earlier in the log, making correlation
  difficult.
- Server: All read/write access to the GDM now serialised.
  This is to partially address and issue where concurrent calls to 'sous deploy'
  could result in one of them finishing in the ResolveNotIntended state.

### Fixed
- Client: 'sous build' was failing when using a semver tag with a non-numeric prefix.
  Validation logic is now shared, so 'sous build' succeeds with these tags.
- Non-destructive updates: clients won't clobber fields in the API they don't recognize. Result should be more stable, less coupled client-server relationship.

## [0.5.14](//github.com/opentable/sous/compare/0.5.13...0.5.14)

### Fixed
- A change to the Singularity API was breaking JSON unmarshaling. We now handle those errors as a "malformed" request - i.e. not Sous's to manage.

## [0.5.13](//github.com/opentable/sous/compare/0.5.12...0.5.13)

### Added
- Git tags with a non-numeric prefix and a semver suffix (e.g. 'release-1.2.3' or 'v2.3.4')
  are now considered a "semver" tag, and Sous will extract the version from them.
- Static analysis of important core data model calculations to ensure that all the components of those structures are at least "touched" during diff calculation.
- For developers only, there are 2 new build targets: `install-dev` and
  `install-brew`. These allow developers on a Mac to quickly switch between having
  a personal dev build, or the latest release from homebrew installed locally.

### Fixed
- Operations that change more than one manifest will now be rejected with an
  error. We do not believe there are any such legitimate operations, and
  there's a storage anomoly that surfaces as multiple manifests changing at
  once which we hope this will correct.
- 'sous manifest get' wrongly returned YAML with all lower-cased field names.
  Now it correctly returns YAML with upper camel-cased field names.
  Note that this does not apply to map keys, only struct fields.
- Deployment processing wasn't properly waited on, which could cause problems.

## [0.5.12](//github.com/opentable/sous/compare/0.5.11...0.5.12)
### Fixed
- Issue where deployments constantly re-deployed due to spurious Startup.Timeout diff.

## [0.5.11](//github.com/opentable/sous/compare/0.5.10...0.5.11)
### Fixed
- Singularity now accepts changes to Startup options in manifest.
- Off-by-one error with Singularity deploy IDs, fixed in 0.5.9, re-introduced in
  0.5.10. Now includes better tests surrounding edge cases.

## [0.5.10](//github.com/opentable/sous/compare/0.5.9...0.5.10)
### Fixed
- Off-by-one error with long request IDs.
- Startup information not recovered from Singularity, so not compared for deployment.

## [0.5.9](//github.com/opentable/sous/compare/0.5.8...0.5.9)
### Fixed
- Long version strings resulted in Singularity deploy IDs longer than the max
  allowed length of 49 characters. Now they are always limited to 49.

## [0.5.8](//github.com/opentable/sous/compare/0.5.7...0.5.8)
### Fixed
- Now builds and runs on Go 1.8 (one small change to URL parsing broke Sous for go 1.8).
- New Startup configuration section in manifests now correctly round-trips via 'sous
  manifest get|set' and takes part in manifest diffs.

## [0.5.7](//github.com/opentable/sous/compare/0.5.6...0.5.7)
### Changed
- Images built with Sous get a pinning tag that now includes the timestamp of
  the build, so that multiple builds on a single revision won't clobber labesls
  and make images inaccessible.

## [0.5.6](//github.com/opentable/sous/compare/0.5.5...0.5.6)
### Fixed
- Sous server was unintentionally filtering out manifests with non-empty offsets or flavors.

## [0.5.5](//github.com/opentable/sous/compare/0.5.4...0.5.5)

### Fixed
- Resolution cycles allocate much less memory, which hopefully keeps the memory headroom of Sous much smaller over time.

## [0.5.4](//github.com/opentable/sous/compare/0.5.3...0.5.4)

### Added

- Sous server now returns CORS headers so that the Sous SPA (forthcoming) can consume its data.

### Fixed

- Crashing bug on GDM updates.

## [0.5.3](//github.com/opentable/sous/compare/0.5.2...0.5.3)

### Added
- Profiling endpoints, gated with a `server` flag, or the SOUS_PROFILING env variable.

### Fixed
- Environment variable defaults from cluster definitions
  no longer elide identical variables on manifests,
  which means that common values can be added to the defaults
  without undue concern for manifest environment variables.

## [0.5.2](//github.com/opentable/sous/compare/0.5.1...0.5.2)

### Added
- Extra debug logging about how build strategies are selected.
- Startup options in manifest to set healthcheck timeout and relative
  URI path of healthcheck endpoint.

### Changed
- Singularity RequestIDs are generated with a suffix of the MD5 sum of
  pre-slug data instead of a random UUID.
- Singularity RequestIDs are shortened to no longer include FQDN or
  organization of Git repo URL.

### Fixed
- Calls to `docker build` now have a `--pull` flag so that stale cached FROM
  images don't confuse builds.

## [0.5.1](//github.com/opentable/sous/compare/0.5.0...0.5.1)

### Fixed
- Singularity RequestIDs retrieved from Singularity are reused when updating deploys,
  instead of recomputing fresh unique ones each time.

### Minor
- Added a tool called "danger" to do review of PRs.

## [0.5.0](//github.com/opentable/sous/compare/0.4.1...0.5.0)

### Added
* Split image build strategy: support for using a build image to produce artifacts to be run
  in a separate deploy image.

### Changed
* Sous detects the tasks in its purview based on metadata it sets when the task
  is created, rather than inspecting request or deploy ids.

### Fixed
* Consequent to detecting tasks based on metadata,
  Sous's requests are now compatible
  with Singularity 0.14,
  and the resulting Mesos Task IDs are suitable to use as Kafka client ids.

## [0.4.1](//github.com/opentable/sous/compare/0.4.0...0.4.1)

### Fixed
- Status for updated deploys was being reported as if they were already stable.
  The stable vs. live statuses reported by the server each now have their own
  GDM snapshot so that this determination can be made properly.

## [0.4.0](//github.com/opentable/sous/compare/0.3.0...0.4.0)

### Added
- Conflicting GDM updates now retry, up to the number of deployments in their manifest.

### Changed
- Failed deploys to Singularity are now retried until they succeed or the GDM
  changes.

## [0.3.0](//github.com/opentable/sous/compare/0.2.1...0.3.0)

### Added
- Extra metadata tagged onto the Singularity deploys.
- `sous server` now treats its configured Docker registry as canonical, so
  that, e.g. regional mirrors can be used to reduce deploy latency.

### Changed

- Digested Docker image names no longer query the registry, which should reduce
  our requests count there.

## [0.2.1](//github.com/opentable/sous/compare/0.2.0...0.2.1)

### Added

- Adds Sous related-metadata to Singularity deploys for tracking and visibility purposes.

### Fixed

- In certain conditions, Sous would report a deploy as failed before it had completed.

## [0.2.0](//github.com/opentable/sous/compare/0.1.9...0.2.0) - 2017-03-06

### Added

- 'sous deploy' now returns a nonzero exit code when tasks for a deploy fail to start
  in Singularity. This makes it more suitable for unattended contexts like CD.

### Fixed

- Source locations with empty offsets and flavors no longer confuse 'sous plumbing status'.
  Previously 'sous plumbing status' (and 'sous deploy' which depends on it) were
  failing because they matched too many deployments when treating the empty
  offset as a wildcard. They now correctly treat it as a specific value.
- 'sous build' and 'sous deploy' previously appeared to hang when running long internal
  operations, they now inform the user there will be a wait.


## [0.1.9](//github.com/opentable/sous/compare/0.1.8...0.1.9) - 2017-02-16

### Added

- 'sous init -use-otpl-deploy' now supports flavors
  defined by otpl config directories in the `<cluster>.<flavor>` format.
  If there is a single flavor defined, behaviour is like before.
  Otherwise you may supply a -flavor flag to import configurations of a particular flavor.
- config.yaml now supports a new `User` field containing `Name` and `Email`.
  If set this info is sent to the server alongside all requests,
  and is used when committing state changes (as the --author flag).
- On first run (when there is no config file),
  and when a terminal is attached
  (meaning it's likely that a user is present),
  the user is prompted to provide their name and email address,
  and the URL of their local Sous server.
- `sous deploy`
  (and `sous plumbing status`)
  now await Singularity marking the indended deployment as active before returning.

### Fixed
- Deployment filters (which are used extensively) now treat "" dirs and flavors
  as real values, rather than wildcards.

## [0.1.8](//github.com/opentable/sous/compare/v0.1.7...0.1.8) - 2017-01-17

### Added
- 'sous init' -use-otpl-config now imports owners from singularity-request.json
- 'sous update' no longer requires -tag or -repo flags
  if they can be sniffed from the git repo context.
- Docs: Installation document added at doc/install.md

### Changed

- Logging, Server: Warn when artifacts are not resolvable.
- Logging: suppress full deployment diffs in debug (-d) mode,
  only print them in verbose -v mode.
- Sous Version outputs lines less than 80 characters long.

### Fixed

- Internal error caused by reading malformed YAML manifests resolved.
- SourceLocations now return more sensible parse errors when unmarshaling from JSON.
- Resolve errors now marshalled correctly by server.
- Server /status endpoint now returns latest status from AutoResolver rather than status at boot.

## [0.1.7](//github.com/opentable/sous/compare/v0.1.6...v0.1.7) 2017-01-19

### Added

- We are now able to easily release pre-built Mac binaries.
- Documentation about Sous' intended use for driving builds.
- Change in 'sous plumbing status' to support manifests that deploy to a subset of clusters.
- 'sous deploy' now waits by default until a deploy is complete.
  This makes it much more useful in unattended CI contexts.

### Changed

- Tweaks to Makefile and build process in general.

## [0.1.6](//github.com/opentable/sous/compare/v0.1.5...v0.1.6) 2017-01-19

Not documented.

## [0.1.5](//github.com/opentable/sous/compare/v0.1.4...v0.1.5) 2017-01-19

Not documented.

## [0.1.4](//github.com/opentable/sous/compare/v0.1.3...v0.1.4) 2017-01-19

Not documented.

## Sous 0.1

Sous 0.1 adds:
- A number of new features to the CLI.
  - `sous deploy` command (alpha)
  - `-flavor` flag, and support for flavors (see below)
  - `-source` flag which can be used instead of `-repo` and `-offset`
- Automatic migrations for the Docker image name cache.
- Consistent identifier parse and print round-tripping.
- Updates to various pieces of documentation.
- Nicer Singularity request names.

## Consistency

- Changes to the schema of the local Docker image name cache database no longer require user
  intervention and re-building the entire cache from source. Now, we track the schema, and
  migrate your cache as necessary.
- SourceIDs and SourceLocations now correctly round-trip from parse to string and back again.
- SourceLocations now have a single parse method, so we always get the same results and/or errors.
- We somehow abbreviated "Actual Deployment Set" "ADC" ?! That's fixed, we're now using "ADS".

### CLI

#### New command `sous deploy` (alpha)

Is intended to provide a hook for deploying single applications from a CI context.
Right now, this command works with a local GDM, modifying it, and running rectification
locally.
Over time, we will migrate how this command works whilst maintaining its interface and
semantics.
(The intention is that eventually 'sous deploy' will work by making an API call and
allowing the server to handle updating the GDM and rectifying.)

#### New flag `-flavor`

Actually, this is more than a flag, it affects the underlying data model, and the way
we think about how deployments are grouped.

Previously, Sous enabled at most a single deployment configuration per SourceLocation
per cluster. This model covers 90% of our use cases at OpenTable, but there are
exceptions.

We added "flavor" as a core concept in Sous, which allows multiple different deployment
configurations to be defined for a single codebase (SourceLocation) in each cluster. We
don't expect this feature to be used very much, but in those cases where configuration
needs to be more granular than per cluster, you now have that option available.

All commands that accept the `-source` flag (and/or the `-repo` and `-offset` flags) now
also accept the `-flavor` flag. Flavor is intended to be a short string made of
alphanumerics and possibly a hyphen, although we are not yet validating this string.
Each `-flavor` of a given `-source` is treated as a separate application, and has its
own manifest, allowing that application to be configured globally by a single manifest,
just like any other.

To create a new flavored application, you need to `sous init` with a `-flavor` flag. E.g.:

    sous init -flavor orange

From inside a repository would initiate a flavored manifest for that repo. Further calls
to `sous update`, `sous deploy`, etc, need to also specify the flavor `orange` to
work with that manifest. You can add an arbitrary number of flavors per SourceLocation,
and using a flavored manifest does not preclude you from also using a standard manifest
with no explicit flavor.

#### New flag `-source`

The `-source` flag is intended to be a replacement for the `-repo` and
`-offset` combination, for use in development environments. Note that we do not have
any plans to remove `-repo` and `-offset` since they may still be useful, especially
in scripting environments.

Source allows you to specify your SourceLocation in a single flag.
Source also performs additional validation,
ensuring that the source you pass can be handled by Sous end-to-end.
At present, that
means the repository must be a GitHub-based, in the form:

    github.com/<user>/<repo>

If your source code is not based in the root of the repository, you can add the offset
by separating it with a comma, e.g.:

    github.com/<user>/<repo>,<offset>

Because GitHub repository paths have a fixed format that Sous understands, you can
optionally use a slash instead of a comma, so the following is equivalent:

    github.com/<user>/<repo>/<offset>

(and offset can itself contain slashes if necessary, just like before).

### Documentation

We have made various documentation improvements, but there are definitely some that are
still out of date, which we will look to resolve in the coming weeks. Improvements made
in this release include:

- Better description of networking setup for Singularity deployments.
- Update to the deployment workflow documentation.
- Some fixes to the getting started document.

### Singularity request names

Up until now, Singularity request names looked something like this:

    github.comopentablereponameclustername

Which is not a great user experience, and has a large chance of causing naming collisions.
This version of Sous changes these names to use the form:

    <SourceLocation>:<Flavor>:<ClusterName>

E.g. for a simple repo with no offset or flavor, it looks like this:

    github.com>opentable>sous::cluster-name

With an offset and flavor, it expands to something like this:

    github.com>opentable>sous,offset:flavor-name:cluster-name


### Other

There have been numerous other small tweaks and fixes, mostly at code level to make our
own lives easier. We are also conscientiously working on improving test coverage, and this
cycle hit 54%, we expect to see that rise quickly now that we fail CI when it falls. You
can track test coverage at https://codecov.io/gh/opentable/sous.

For more gory detail, check out the [full list of commits between 0.0.1 and 0.1](https://github.com/opentable/sous/compare/v0.0.1...v0.1).<|MERGE_RESOLUTION|>--- conflicted
+++ resolved
@@ -11,12 +11,8 @@
 ### Added
 * CLI: If no image is present in runspec, return a fatal flaw in build.
 * Server: adding duplex state storage, to keep DB in sync until ready to switch over
-<<<<<<< HEAD
-* Server: Update logging to a more structured format: server, resource, Generic Msg, handle_gdm
 * Server: A /health endpoint. For the time being, just a 200 and the running version of Sous.
-=======
 * Server: Update logging to a more structured format: server, resource, Generic Msg, handle_gdm, subpoller, volume, local_config, disk_state_manager
->>>>>>> 2c6adddd
 
 ### Changed
 * All: error parsing repo from SourceLocation now more informative.
