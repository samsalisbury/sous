--- conflicted
+++ resolved
@@ -6,28 +6,20 @@
 and this project adheres to [Semantic Versioning](http://semver.org/)
 with respect to its command line interface and HTTP interface.
 
-<<<<<<< HEAD
-
 ## [Unreleased](//github.com/opentable/sous/compare/0.5.42..HEAD)
 
 ### Added
 * Server: deployment diffs are now logged as structured messages.
-### Fixed
-* All: Changing Startup.SkipCheck now correctly results in a re-deploy with the
-=======
-## [Unreleased](//github.com/opentable/sous/compare/0.5.42...master)
-
-### Added
 * Client: `sous init` command now has `-dryrun` flag, so you can generate a manifest
   without sending it to the server. This flag interacts with the `-flavor`,
   `-use-otpl-deploy` and `-ignore-otpl-deploy` flags as well, so you can check sous'
   intentions in all these scenarios without accidentally creating manifests you don't want.
-### Fixed
+  
+### Fixed
+* Server: Changing Startup.SkipCheck now correctly results in a re-deploy with the
+  updated value.
 * Client: commands 'sous deploy', 'sous manifest get' and 'sous manifest set' now receive the correct auto-detected offset
   so you no longer require the -offset flag in most cases (unless you need to override it).
-* Server: Changing Startup.SkipCheck now correctly results in a re-deploy with the
->>>>>>> 20990939
-  updated value.
 
 ## [0.5.42](//github.com/opentable/sous/compare/0.5.41..0.5.42)
 ### Fixed
