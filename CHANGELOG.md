--- conflicted
+++ resolved
@@ -18,19 +18,15 @@
 
 ### Changed
 * Client: sous jenkins cli revise format of generated Jenkinsfile
-<<<<<<< HEAD
 * Client: 'sous build' fails early when trying to re-build an existing version tag.
   Previously the build succeeded, and pushed a new docker image, but subsequent
   deploys did not use the new docker image, since sous uses the image digest, not
   the docker tag itself to identify images with SourceIDs.
-	
-=======
 * Client: the runmount build strategy is detected based on Dockerfile
   environment variables. Specifically, to be considered runmount, the Dockerfile
   or its parents must declare the SOUS_RUN_IMAGE_SPEC and BUILD_OUT environment variables.
   All known existing runmount containers already do this.
 
->>>>>>> 57e2230b
 ## [0.5.120](//github.com/opentable/sous/compare/0.5.117...0.5.120)
 ### Fixed
 * Deployments to PROD clusters will use Jenkins agents with 'mesos-prod-sc'
