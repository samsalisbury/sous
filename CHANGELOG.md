# Sous Changelog

All notable changes to this project will be documented in this file.

The format is based on [Keep a Changelog](http://keepachangelog.com/)
and this project adheres to [Semantic Versioning](http://semver.org/)
with respect to its command line interface and HTTP interface.

<<<<<<< HEAD
## [Unreleased](//github.com/opentable/sous/compare/0.5.65...master)

* Server: PUT /single-deployment endpoint immediately adds a rectification
  to the queue and returns a link to monitor for completion.

=======
## [0.5.71](//github.com/opentable/sous/compare/0.5.70...0.5.71)

### Added
* All: Updated cli, status_poller, client to start using structured logging

### Fixed
* Server: the PostgreSQL storage module successfully deduplicates proposed DB
  records generated from user input now.

### Added
* Server: convert remainder of singularity package to generalmsg style logs
	
>>>>>>> c36a4141
## [0.5.67](//github.com/opentable/sous/compare/0.5.66...0.5.67)

### Added
* All: Add truncated message that was supposed to go to logstash if it is found to error out from delivery to Kafka

## [0.5.66](//github.com/opentable/sous/compare/0.5.65...0.5.66)

### Added
* Server: Include connection string in db connection error log.

### Changed
* All: Top-level global logger labeled "GLOBAL".
* All: Deployment builder, manifest get/set, StatusMiddleware, otplManifest now emits structured logs.
* CLI: When sous build fails due to no Dockerfile, error says exactly that.
* All: HTTP logging messages are at level "extra1" when successful

### Fixed
* All: Some formatted logs were incorrectly reporting missing values and were
  indiscriminately trying to render a single slice in the first format verb.
  Resolved so those logs format correctly.
* Server: postgres storage engine wasn't de-duplicating records as it parsed the GDM.

## [0.5.65](//github.com/opentable/sous/compare/0.5.63...0.5.65)

### Added
* Server: new endpoints /deploy-queues and /deploy-queue-item showing the
  list of all deployment queues and their lengths, and individual queue items
  respectively. /deploy-queue-item allows HTTP long-polling on the completion
  of a single rectification be providing the ?wait=true query parameter.
* Server: new endpoint /state/deployments allows cluster-specific updates to GDM.
* All: Default when testing, don't call recover when a log message fails to Deliver.
* CLI: Added timing information to report invocation message.
* All: Logging Reporter that allows allows semi flexible fields to be indexed.

## [0.5.63](//github.com/opentable/sous/compare/0.5.62...0.5.63)
### Added
* CLI: If no image is present in runspec, return a fatal flaw in build.
* Server: adding duplex state storage, to keep DB in sync until ready to switch over
* Server: Update logging to a more structured format: server, ext/singularity, resource, Generic Msg, handle_gdm, subpoller, volume, local_config, rest/client, disk_state_manager, router
* Server: A /health endpoint. For the time being, just a 200 and the running version of Sous.

### Changed
* All: error parsing repo from SourceLocation now more informative.
* Server: increased scoping of loggers - log entries should report their sources better.

### Fixed
* All: Data race in rectification queue.

## [0.5.62](//github.com/opentable/sous/compare/0.5.61...0.5.62)

### Added
* Server: If default log level is invalid, use Extreme level and print out a message.
* Logging: sous-diff-resolution logs include two new fields 'sous-diff-source-type' and
  'sous-diff-source-user', hard-coded to 'global rectifier' and 'unknown'.

### Fixed
* All: Setting a manifest with Owners field not alphabetically sorted no longer prevents updates
  to other manifests. (Owners are always stored in alphabetical order now.)
* Server: Kafka config validation now correctly checks if brokers were specified when Kafka is enabled.
* Server: Changing the Owners list now correctly causes the Singularity request to be updated.

## Internal
* Server: Storage module for Postgres uses placeholders correctly. As yet, not connected up.

## [0.5.61](//github.com/opentable/sous/compare/0.5.60...0.5.61)

### Added
* Server: Ability to load sous sibiling urls from environment variable

## [0.5.60](//github.com/opentable/sous/compare/0.5.59...0.5.60)

This release contains internal changes only; external behaviour is unmodified.
See [the set of commits in this release](//github.com/opentable/sous/compare/0.5.59...0.5.60)
for details of developer-facing changes.

## [0.5.59](//github.com/opentable/sous/compare/0.5.58...0.5.59)
### Fixed
* Server: Docker repository HTTP metrics collected and logged.
* Server: Sizes of *response* bodies logged and reported to Graphite.
* Server: Backtrace on HTTP logging excludes our libraries.

## [0.5.58](//github.com/opentable/sous/compare/0.5.57...0.5.58)

### Added
* Server: HTTP client requests to Singularity log to Kafka
* Server: HTTP client requests to the Docker registry log to Kafka
* Server: HTTP server responses log to Kafka
* Server: Additional metrics reported per request kind, per host and per kind,host pair.

## [0.5.57](//github.com/opentable/sous/compare/0.5.56...0.5.57)
### Fixed
* CLI + Server: No longer panics when printing a nil Deployment.

* Server: Profiling configuration - accepts SOUS_PROFILING environment variable correctly.

### Changed
* Developer: Server action extracted.

## [0.5.56](//github.com/opentable/sous/compare/0.5.55...0.5.56)
### Fixed
* CLI: No longer panics under normal operation (e.g. when trying to run 'sous deploy'
  outside of a git repo, or when server connection fails etc).
* CLI + Server: Logging goes to Kafka and Graphite when configured to again.

## [0.5.55](//github.com/opentable/sous/compare/0.5.54...0.5.55)
### Changed
* CLI: Quieter output for local operators. Previously many log messages were
  emitted to stderr which made CLI use difficult due to information overload.

### Fixed
* CLI: -s -q -v and -d (silent, quiet, verbose, and debug) flags now set the
  logging level appropriately. You'll now see a lot more output when using
  -d and -v flags, and only critical errors from -s, critical and console output
  from -q.

## [0.5.54](//github.com/opentable/sous/compare/0.5.53...0.5.54)
### Added
* All: a Schedule field on Manifests, which should publish to Singularity to allow for scheduled tasks.

### Fixed
* All: a bug in the Kafka subcomponent meant that the reverse sense was being applied to log entries.
  Furthermore, the severity was wrong, and the messages were being omitted.

## [0.5.53](//github.com/opentable/sous/compare/0.5.52...0.5.53)

### Fixed
* Server: the resolve complete message is properly emitted and produces stats

## [0.5.52](//github.com/opentable/sous/compare/0.5.51...0.5.52)

### Changed
* All: Logging to Kafka no longer goes through logrus.

### Added
* Client: console output related to deploys. Reports the number of instances
  intended, and reflects the successfully deployed source ID and target
  cluster.

## [0.5.51](//github.com/opentable/sous/compare/0.5.50...0.5.51)

### Added
* Server: max concurrent HTTP requests per Singularity server now configurable
  using `MaxHTTPConcurrencySingularity` in config file or
  `MAX_HTTP_CONCURRENCY_SINGULARITY` env var. Default is 10 was previously
  hard-coded to 10, so this is an opt-in change.

### Changed
* All: some logging behaviors - there may be more output than we'd like
* All: logging - capture the CLI output to Kafka, test that diff logs are generated.
* All: backtrace selection more accurate (i.e. the reported source of log entries is generally where they're actually reported)

## [0.5.50](//github.com/opentable/sous/compare/0.5.49...0.5.50)
### Fixed
* All: log entries weren't conforming to the requirements of our schemas.

## [0.5.49](//github.com/opentable/sous/compare/0.5.48...0.5.49)
### Fixed
* Server: at least one botched log message type has been caught and corrected.

### Added
* Client: more descriptive output from 'sous deploy' and 'sous update' commands.

## [0.5.48](//github.com/opentable/sous/compare/0.5.47...0.5.48)

### Fixed
* Erroneous output on stdout breaking some cli consumers.


## [0.5.47](//github.com/opentable/sous/compare/0.5.46...0.5.47)

### Fixed
Both: DI interaction causing panic on boot.

## [0.5.46](//github.com/opentable/sous/compare/0.5.44...0.5.46)

### Added
* Client: a separate status for "API requests are broken".
* Client: many new log messages during `sous update`, `sous deploy` and `sous plumbing status`.
* Client: general log message for start and end of command execution.

### Fixed
* Client: a panic would occur if the remote server wasn't available or responded with a 500.
* Attempting to fix invalid config using 'sous config' was not possible because we
  were validating config as a precondition to executing the command. We now only
  validate config for commands that rely on a valid config, so 'sous config' can be
  used to correct issues.

## [0.5.44](//github.com/opentable/sous/compare/0.5.43...0.5.44)

### Fixed

* Server: diff messages could panic when logging them if the diff didn't resolve correctly.
* All: logging panics would crash the app.
* Client: 'sous deploy' now waits for a complete resolution to take place before
  reporting failure. This avoids a race condition where earlier failures could
  be misreported as failures with the current deployment.
* Client: 'sous deploy' now bails out if no changes are detected after the present
  resolve cycle has completed, or if the latest version in the GDM does not match that
  expected. This solves an issue where deployments would appear to hang for a long time
  and eventually fail with a confusing error message, often due to conflicting updates.

## [0.5.43](//github.com/opentable/sous/compare/0.5.42...0.5.43)

### Added
* Server: deployment diffs are now logged as structured messages.
* Client: `sous init` command now has `-dryrun` flag, so you can generate a manifest
  without sending it to the server. This flag interacts with the `-flavor`,
  `-use-otpl-deploy` and `-ignore-otpl-deploy` flags as well, so you can check sous'
  intentions in all these scenarios without accidentally creating manifests you don't want.

### Fixed
* Server: Changing Startup.SkipCheck now correctly results in a re-deploy with the
  updated value.
* Client: commands 'sous deploy', 'sous manifest get' and 'sous manifest set' now receive the correct auto-detected offset
  so you no longer require the -offset flag in most cases (unless you need to override it).

## [0.5.42](//github.com/opentable/sous/compare/0.5.41...0.5.42)
### Fixed
* All: Graphite output was like `sous.sous.ci.sfautoresolver.fullcycle-duration.count`, now `sous.ci.sf.auto...`

## [0.5.41](//github.com/opentable/sous/compare/0.5.40...0.5.41)

### Fixed

* All: ot_* fields are actually populated - also instance-no
* All: metrics are scoped to env and region so that multiple sous instances don't
  clobber each other's metrics.
* All: component-id refers to the whole "sous" application; scoped loggers goes in logger-name

## [0.5.40](//github.com/opentable/sous/compare/0.5.39...0.5.40)

### Fixed

* Server: mismatches with logging schemas

## [0.5.39](//github.com/opentable/sous/compare/0.5.38...0.5.39)

### Fixed
* Server: logging configuration actually gets applied,
  so we can get graphite and kafka feeds.
* Server: Various places that log entries were tweaked to conform to ELK schema.

## [0.5.38](//github.com/opentable/sous/compare/0.5.37...0.5.38)

### Fixed
* All: restores -d and -v flags

## [0.5.37](//github.com/opentable/sous/compare/0.5.36...0.5.37)

### Fixed
* All: Cloned DI providers ("psyringe") were resulting in 2+ NameCaches, and
  uncontrolled access to the Docker registry cachce DB. A race condition led to
  errors that prevented deployment of Sous, and then blocked use of the CLI
  client. A stopgap was set up to force a NameCache to be provided early.

## [0.5.36](//github.com/opentable/sous/compare/0.5.35...0.5.36)

### Fixed
- Client: If only one otpl config found with no flavor, and a flavor is specified the found config was used.
- Client: If only one otpl config found for only one flavor, and no flavor or different flavor specified the found config was used.
- Client: `sous plumbing normalizegdm` broke the DI rules and added
  `DryrunNeither` an extra time, which led to a panic.
- Server: Initial database grooming had a race condition. Solved by ensuring NameCache is singular.

### Changed
- Client: Improve testability of default OT_ENV_FLAVOR logic and test.

## [0.5.35](//github.com/opentable/sous/compare/0.5.34...0.5.35)

### Fixed
- Client and server: various logging output is clearer and more correct.
- Client: Flavor flag wasn't being passed to otpl deploy logic.
- Client: Panic when setting OT_ENV_FLAVOR env variable if Env was unset.

## [0.5.34](//github.com/opentable/sous/compare/0.5.33...0.5.34)
### Added
- Client: When calling `sous init -flavor X` automatically add OT_ENV_FLAVOR value to the Env variables

### Fixed
- Client: `sous init -use-otpl-deploy` wasn't handling flavors properly.
- Client: `sous init -ignore-otpl-deploy` caused panic.
- Server: Logging wasn't being properly initialized and crashed on boot.

## [0.5.33](//github.com/opentable/sous/compare/0.5.32...0.5.33)
### Added
- Structured logging. Default logging will be structured (and colorful!)
  because of using logrus. Configuration should allow delivery of metrics to
  graphite and log entries to ELK.

### Fixed
- Server: Flavor metadata wasn't being pulled back into the ADS during rectify, which led to bad behaviors in deploy.

## [0.5.32](//github.com/opentable/sous/compare/0.5.31...0.5.32)
### Changed
- Developer: Refactors of filters and logging. Mostly to the good.

### Fixed
- Client: `sous build` for split containers was adding a path component,
  which broke the resulting deploy container.

## [0.5.31](//github.com/opentable/sous/compare/0.5.30...0.5.31)
### Fixed
- Client: `sous init` defaults resources correctly in the absence of other input.
## [0.5.30](//github.com/opentable/sous/compare/0.5.29...0.5.30)
### Fixed
- Client: certain commands were missing DI for a particular value. These are
  fixed, and tests added for the omission.
- Client: new values for optional fields no longer elided on `manifest set` -
  if the value was missing, the new value would be silently dropped.

## [0.5.29](//github.com/opentable/sous/compare/0.5.28...0.5.29)
### Changed
- Developer: DI system no longer used on a per-request basis.

## [0.5.28](//github.com/opentable/sous/compare/0.5.27...0.5.28)
### Fixed
- Client & Server: rework of DI to contain scope of variable assignment,
  and retain scope from CLI invocation to server.
- Client: multiple target builds weren't getting their offsets recorded correctly.
- Developer: dependency injection provider now an injected dependency of the CLI object.

## [0.5.27](//github.com/opentable/sous/compare/0.5.26...0.5.27)
### Fixed
- Client: omitting query params on update.
- Client: Failed to merge maps to null values (which came from original JSON).

## [0.5.26](//github.com/opentable/sous/compare/0.5.25...0.5.26)
### Fixed
- Client: using wrong name for the /manifest endpoint

## [0.5.25](//github.com/opentable/sous/compare/0.5.24...0.5.25)
### Fixed
- Client: simple dockerfile builds were crashing

## [0.5.24](//github.com/opentable/sous/compare/0.5.23...0.5.24)
### Fixed
- Client: the `sous manifest get` and `set` commands correctly accept a `-flavor` switch.

## [0.5.23](//github.com/opentable/sous/compare/0.5.22...0.5.23)
### Added:
- Client: Split buildpacks can now provide a list of targets,
  and produce all their build products in one `sous build`.
### Changed:
- Client: Client commands now have a "local server" available if no server is
  configurated. This is the start of the path to using HTTP client/server
  interactions for everything, as opposed to strategizing storage modules.

## [0.5.22](//github.com/opentable/sous/compare/0.5.21...0.5.22)
### Fixed
- Server: Validation checks didn't consider default values.

## [0.5.21](//github.com/opentable/sous/compare/0.5.20...0.5.21)
### Added
- Server: Startup field "SkipCheck" added - rather than omitting a
  healthcheck URI, services must set this field `true` in order to signal that
  they don't make use of a "ready" endpoint.
- Server: Full set of Singularity 0.15 HealthcheckOptions now supported.
  Previous field names on Startup retained for compatibility,
  although there may be nuanced changes in how they're interpreted
  (because Singularity no longer supports the old version.)
- Server: Logging extended to collect metrics.
- Server: Metrics exposed on an HTTP endpoint.
- Developer: LogSet extracted to new util/logging package, some refiguring of
  the types and interfaces there with an eye to pulling in a structured logger.
- Client: Command `sous plunbing normalizegdm` is a utility to round-trip the
  Sous storage format. With luck, running this command after manual changes to
  the GDM repo will correct false conflicts.
### Changed
- Server: Startup DeployConfig part fields now have cluster-based default
  values. (These should be configued in the GDM before this version is
  deployed!)
  Most notably, the CheckReadyProtocol needs a default ("HTTP" or "HTTPS")
  because Singularity validates the value on its side.

## [0.5.20](//github.com/opentable/sous/compare/0.5.19...0.5.20)
### Fixed
- Client: `sous deploy` wasn't recognizing its version if there was a prefix supplied.

## [0.5.19](//github.com/opentable/sous/compare/0.5.18...0.5.19)

Only changes in this release are related to deployment.

### Fixed
- Developer: deployment key changed to a machine account.
## [0.5.18](//github.com/opentable/sous/compare/0.5.16...0.5.18)
### Added
- Client: `sous query clusters` will enumerate all the logical clusters sous currently handles, for ease of manifest editing and deployment.

### Changed
- Developer: Makefile directives to build a Sous .deb and upload it to an Artifactory server.
- Server: /gdm now sets Etag header based on current revision of the GDM. Clients attempting
  to update with a stale Etag will have update rejected appropriately.
- Server: Updated Singularity API consumer to work with Singularity v0.15.

### Fixed
- Client: Increased buffer size in shell to handle super-long tokens.
- Client: Conflicting updates to the same manifest now fail appropriately (e.g. during 'sous deploy').
  This should mean better performance when running 'sous deploy' concurrently on the same manifest,
  as conflicting updates won't require multiple passes to resolve.


## [0.5.17]
__(extra release because of mechanical difficulties)__

## [0.5.16](//github.com/opentable/sous/compare/0.5.15...0.5.16)
- Fixed prefixed versions for update and deploy. At this point, git "package" tags should work everywhere they're used.

## [0.5.15](//github.com/opentable/sous/compare/0.5.14...0.5.15)
### Changed
- Panics during rectify print the stack trace along with the error message in the logs.
  Previously the stack trace was printed earlier in the log, making correlation
  difficult.
- Server: All read/write access to the GDM now serialised.
  This is to partially address and issue where concurrent calls to 'sous deploy'
  could result in one of them finishing in the ResolveNotIntended state.

### Fixed
- Client: 'sous build' was failing when using a semver tag with a non-numeric prefix.
  Validation logic is now shared, so 'sous build' succeeds with these tags.
- Non-destructive updates: clients won't clobber fields in the API they don't recognize. Result should be more stable, less coupled client-server relationship.

## [0.5.14](//github.com/opentable/sous/compare/0.5.13...0.5.14)

### Fixed
- A change to the Singularity API was breaking JSON unmarshaling. We now handle those errors as a "malformed" request - i.e. not Sous's to manage.

## [0.5.13](//github.com/opentable/sous/compare/0.5.12...0.5.13)

### Added
- Git tags with a non-numeric prefix and a semver suffix (e.g. 'release-1.2.3' or 'v2.3.4')
  are now considered a "semver" tag, and Sous will extract the version from them.
- Static analysis of important core data model calculations to ensure that all the components of those structures are at least "touched" during diff calculation.
- For developers only, there are 2 new build targets: `install-dev` and
  `install-brew`. These allow developers on a Mac to quickly switch between having
  a personal dev build, or the latest release from homebrew installed locally.

### Fixed
- Operations that change more than one manifest will now be rejected with an
  error. We do not believe there are any such legitimate operations, and
  there's a storage anomoly that surfaces as multiple manifests changing at
  once which we hope this will correct.
- 'sous manifest get' wrongly returned YAML with all lower-cased field names.
  Now it correctly returns YAML with upper camel-cased field names.
  Note that this does not apply to map keys, only struct fields.
- Deployment processing wasn't properly waited on, which could cause problems.

## [0.5.12](//github.com/opentable/sous/compare/0.5.11...0.5.12)
### Fixed
- Issue where deployments constantly re-deployed due to spurious Startup.Timeout diff.

## [0.5.11](//github.com/opentable/sous/compare/0.5.10...0.5.11)
### Fixed
- Singularity now accepts changes to Startup options in manifest.
- Off-by-one error with Singularity deploy IDs, fixed in 0.5.9, re-introduced in
  0.5.10. Now includes better tests surrounding edge cases.

## [0.5.10](//github.com/opentable/sous/compare/0.5.9...0.5.10)
### Fixed
- Off-by-one error with long request IDs.
- Startup information not recovered from Singularity, so not compared for deployment.

## [0.5.9](//github.com/opentable/sous/compare/0.5.8...0.5.9)
### Fixed
- Long version strings resulted in Singularity deploy IDs longer than the max
  allowed length of 49 characters. Now they are always limited to 49.

## [0.5.8](//github.com/opentable/sous/compare/0.5.7...0.5.8)
### Fixed
- Now builds and runs on Go 1.8 (one small change to URL parsing broke Sous for go 1.8).
- New Startup configuration section in manifests now correctly round-trips via 'sous
  manifest get|set' and takes part in manifest diffs.

## [0.5.7](//github.com/opentable/sous/compare/0.5.6...0.5.7)
### Changed
- Images built with Sous get a pinning tag that now includes the timestamp of
  the build, so that multiple builds on a single revision won't clobber labesls
  and make images inaccessible.

## [0.5.6](//github.com/opentable/sous/compare/0.5.5...0.5.6)
### Fixed
- Sous server was unintentionally filtering out manifests with non-empty offsets or flavors.

## [0.5.5](//github.com/opentable/sous/compare/0.5.4...0.5.5)

### Fixed
- Resolution cycles allocate much less memory, which hopefully keeps the memory headroom of Sous much smaller over time.

## [0.5.4](//github.com/opentable/sous/compare/0.5.3...0.5.4)

### Added

- Sous server now returns CORS headers so that the Sous SPA (forthcoming) can consume its data.

### Fixed

- Crashing bug on GDM updates.

## [0.5.3](//github.com/opentable/sous/compare/0.5.2...0.5.3)

### Added
- Profiling endpoints, gated with a `server` flag, or the SOUS_PROFILING env variable.

### Fixed
- Environment variable defaults from cluster definitions
  no longer elide identical variables on manifests,
  which means that common values can be added to the defaults
  without undue concern for manifest environment variables.

## [0.5.2](//github.com/opentable/sous/compare/0.5.1...0.5.2)

### Added
- Extra debug logging about how build strategies are selected.
- Startup options in manifest to set healthcheck timeout and relative
  URI path of healthcheck endpoint.

### Changed
- Singularity RequestIDs are generated with a suffix of the MD5 sum of
  pre-slug data instead of a random UUID.
- Singularity RequestIDs are shortened to no longer include FQDN or
  organization of Git repo URL.

### Fixed
- Calls to `docker build` now have a `--pull` flag so that stale cached FROM
  images don't confuse builds.

## [0.5.1](//github.com/opentable/sous/compare/0.5.0...0.5.1)

### Fixed
- Singularity RequestIDs retrieved from Singularity are reused when updating deploys,
  instead of recomputing fresh unique ones each time.

### Minor
- Added a tool called "danger" to do review of PRs.

## [0.5.0](//github.com/opentable/sous/compare/0.4.1...0.5.0)

### Added
* Split image build strategy: support for using a build image to produce artifacts to be run
  in a separate deploy image.

### Changed
* Sous detects the tasks in its purview based on metadata it sets when the task
  is created, rather than inspecting request or deploy ids.

### Fixed
* Consequent to detecting tasks based on metadata,
  Sous's requests are now compatible
  with Singularity 0.14,
  and the resulting Mesos Task IDs are suitable to use as Kafka client ids.

## [0.4.1](//github.com/opentable/sous/compare/0.4.0...0.4.1)

### Fixed
- Status for updated deploys was being reported as if they were already stable.
  The stable vs. live statuses reported by the server each now have their own
  GDM snapshot so that this determination can be made properly.

## [0.4.0](//github.com/opentable/sous/compare/0.3.0...0.4.0)

### Added
- Conflicting GDM updates now retry, up to the number of deployments in their manifest.

### Changed
- Failed deploys to Singularity are now retried until they succeed or the GDM
  changes.

## [0.3.0](//github.com/opentable/sous/compare/0.2.1...0.3.0)

### Added
- Extra metadata tagged onto the Singularity deploys.
- `sous server` now treats its configured Docker registry as canonical, so
  that, e.g. regional mirrors can be used to reduce deploy latency.

### Changed

- Digested Docker image names no longer query the registry, which should reduce
  our requests count there.

## [0.2.1](//github.com/opentable/sous/compare/0.2.0...0.2.1)

### Added

- Adds Sous related-metadata to Singularity deploys for tracking and visibility purposes.

### Fixed

- In certain conditions, Sous would report a deploy as failed before it had completed.

## [0.2.0](//github.com/opentable/sous/compare/0.1.9...0.2.0) - 2017-03-06

### Added

- 'sous deploy' now returns a nonzero exit code when tasks for a deploy fail to start
  in Singularity. This makes it more suitable for unattended contexts like CD.

### Fixed

- Source locations with empty offsets and flavors no longer confuse 'sous plumbing status'.
  Previously 'sous plumbing status' (and 'sous deploy' which depends on it) were
  failing because they matched too many deployments when treating the empty
  offset as a wildcard. They now correctly treat it as a specific value.
- 'sous build' and 'sous deploy' previously appeared to hang when running long internal
  operations, they now inform the user there will be a wait.


## [0.1.9](//github.com/opentable/sous/compare/0.1.8...0.1.9) - 2017-02-16

### Added

- 'sous init -use-otpl-deploy' now supports flavors
  defined by otpl config directories in the `<cluster>.<flavor>` format.
  If there is a single flavor defined, behaviour is like before.
  Otherwise you may supply a -flavor flag to import configurations of a particular flavor.
- config.yaml now supports a new `User` field containing `Name` and `Email`.
  If set this info is sent to the server alongside all requests,
  and is used when committing state changes (as the --author flag).
- On first run (when there is no config file),
  and when a terminal is attached
  (meaning it's likely that a user is present),
  the user is prompted to provide their name and email address,
  and the URL of their local Sous server.
- `sous deploy`
  (and `sous plumbing status`)
  now await Singularity marking the indended deployment as active before returning.

### Fixed
- Deployment filters (which are used extensively) now treat "" dirs and flavors
  as real values, rather than wildcards.

## [0.1.8](//github.com/opentable/sous/compare/v0.1.7...0.1.8) - 2017-01-17

### Added
- 'sous init' -use-otpl-config now imports owners from singularity-request.json
- 'sous update' no longer requires -tag or -repo flags
  if they can be sniffed from the git repo context.
- Docs: Installation document added at doc/install.md

### Changed

- Logging, Server: Warn when artifacts are not resolvable.
- Logging: suppress full deployment diffs in debug (-d) mode,
  only print them in verbose -v mode.
- Sous Version outputs lines less than 80 characters long.

### Fixed

- Internal error caused by reading malformed YAML manifests resolved.
- SourceLocations now return more sensible parse errors when unmarshaling from JSON.
- Resolve errors now marshalled correctly by server.
- Server /status endpoint now returns latest status from AutoResolver rather than status at boot.

## [0.1.7](//github.com/opentable/sous/compare/v0.1.6...v0.1.7) 2017-01-19

### Added

- We are now able to easily release pre-built Mac binaries.
- Documentation about Sous' intended use for driving builds.
- Change in 'sous plumbing status' to support manifests that deploy to a subset of clusters.
- 'sous deploy' now waits by default until a deploy is complete.
  This makes it much more useful in unattended CI contexts.

### Changed

- Tweaks to Makefile and build process in general.

## [0.1.6](//github.com/opentable/sous/compare/v0.1.5...v0.1.6) 2017-01-19

Not documented.

## [0.1.5](//github.com/opentable/sous/compare/v0.1.4...v0.1.5) 2017-01-19

Not documented.

## [0.1.4](//github.com/opentable/sous/compare/v0.1.3...v0.1.4) 2017-01-19

Not documented.

## Sous 0.1

Sous 0.1 adds:
- A number of new features to the CLI.
  - `sous deploy` command (alpha)
  - `-flavor` flag, and support for flavors (see below)
  - `-source` flag which can be used instead of `-repo` and `-offset`
- Automatic migrations for the Docker image name cache.
- Consistent identifier parse and print round-tripping.
- Updates to various pieces of documentation.
- Nicer Singularity request names.

## Consistency

- Changes to the schema of the local Docker image name cache database no longer require user
  intervention and re-building the entire cache from source. Now, we track the schema, and
  migrate your cache as necessary.
- SourceIDs and SourceLocations now correctly round-trip from parse to string and back again.
- SourceLocations now have a single parse method, so we always get the same results and/or errors.
- We somehow abbreviated "Actual Deployment Set" "ADC" ?! That's fixed, we're now using "ADS".

### CLI

#### New command `sous deploy` (alpha)

Is intended to provide a hook for deploying single applications from a CI context.
Right now, this command works with a local GDM, modifying it, and running rectification
locally.
Over time, we will migrate how this command works whilst maintaining its interface and
semantics.
(The intention is that eventually 'sous deploy' will work by making an API call and
allowing the server to handle updating the GDM and rectifying.)

#### New flag `-flavor`

Actually, this is more than a flag, it affects the underlying data model, and the way
we think about how deployments are grouped.

Previously, Sous enabled at most a single deployment configuration per SourceLocation
per cluster. This model covers 90% of our use cases at OpenTable, but there are
exceptions.

We added "flavor" as a core concept in Sous, which allows multiple different deployment
configurations to be defined for a single codebase (SourceLocation) in each cluster. We
don't expect this feature to be used very much, but in those cases where configuration
needs to be more granular than per cluster, you now have that option available.

All commands that accept the `-source` flag (and/or the `-repo` and `-offset` flags) now
also accept the `-flavor` flag. Flavor is intended to be a short string made of
alphanumerics and possibly a hyphen, although we are not yet validating this string.
Each `-flavor` of a given `-source` is treated as a separate application, and has its
own manifest, allowing that application to be configured globally by a single manifest,
just like any other.

To create a new flavored application, you need to `sous init` with a `-flavor` flag. E.g.:

    sous init -flavor orange

From inside a repository would initiate a flavored manifest for that repo. Further calls
to `sous update`, `sous deploy`, etc, need to also specify the flavor `orange` to
work with that manifest. You can add an arbitrary number of flavors per SourceLocation,
and using a flavored manifest does not preclude you from also using a standard manifest
with no explicit flavor.

#### New flag `-source`

The `-source` flag is intended to be a replacement for the `-repo` and
`-offset` combination, for use in development environments. Note that we do not have
any plans to remove `-repo` and `-offset` since they may still be useful, especially
in scripting environments.

Source allows you to specify your SourceLocation in a single flag.
Source also performs additional validation,
ensuring that the source you pass can be handled by Sous end-to-end.
At present, that
means the repository must be a GitHub-based, in the form:

    github.com/<user>/<repo>

If your source code is not based in the root of the repository, you can add the offset
by separating it with a comma, e.g.:

    github.com/<user>/<repo>,<offset>

Because GitHub repository paths have a fixed format that Sous understands, you can
optionally use a slash instead of a comma, so the following is equivalent:

    github.com/<user>/<repo>/<offset>

(and offset can itself contain slashes if necessary, just like before).

### Documentation

We have made various documentation improvements, but there are definitely some that are
still out of date, which we will look to resolve in the coming weeks. Improvements made
in this release include:

- Better description of networking setup for Singularity deployments.
- Update to the deployment workflow documentation.
- Some fixes to the getting started document.

### Singularity request names

Up until now, Singularity request names looked something like this:

    github.comopentablereponameclustername

Which is not a great user experience, and has a large chance of causing naming collisions.
This version of Sous changes these names to use the form:

    <SourceLocation>:<Flavor>:<ClusterName>

E.g. for a simple repo with no offset or flavor, it looks like this:

    github.com>opentable>sous::cluster-name

With an offset and flavor, it expands to something like this:

    github.com>opentable>sous,offset:flavor-name:cluster-name


### Other

There have been numerous other small tweaks and fixes, mostly at code level to make our
own lives easier. We are also conscientiously working on improving test coverage, and this
cycle hit 54%, we expect to see that rise quickly now that we fail CI when it falls. You
can track test coverage at https://codecov.io/gh/opentable/sous.

For more gory detail, check out the [full list of commits between 0.0.1 and 0.1](https://github.com/opentable/sous/compare/v0.0.1...v0.1).<|MERGE_RESOLUTION|>--- conflicted
+++ resolved
@@ -6,13 +6,12 @@
 and this project adheres to [Semantic Versioning](http://semver.org/)
 with respect to its command line interface and HTTP interface.
 
-<<<<<<< HEAD
-## [Unreleased](//github.com/opentable/sous/compare/0.5.65...master)
-
+## [Unreleased](//github.com/opentable/sous/compare/0.5.71...master)
+
+### Added
 * Server: PUT /single-deployment endpoint immediately adds a rectification
   to the queue and returns a link to monitor for completion.
 
-=======
 ## [0.5.71](//github.com/opentable/sous/compare/0.5.70...0.5.71)
 
 ### Added
@@ -25,7 +24,6 @@
 ### Added
 * Server: convert remainder of singularity package to generalmsg style logs
 	
->>>>>>> c36a4141
 ## [0.5.67](//github.com/opentable/sous/compare/0.5.66...0.5.67)
 
 ### Added
@@ -35,6 +33,9 @@
 
 ### Added
 * Server: Include connection string in db connection error log.
+* Client: Add structured logging to status poller
+* All: Create a new structured log that auto extracts IDs and stores in seperate fields for
+  easier searching in logstash
 
 ### Changed
 * All: Top-level global logger labeled "GLOBAL".
