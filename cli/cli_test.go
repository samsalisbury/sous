package cli

import (
	"bytes"
	"fmt"
	"log"
	"testing"

	"github.com/opentable/sous/util/cmdr"
	"github.com/samsalisbury/semv"
	"github.com/stretchr/testify/assert"
	"github.com/stretchr/testify/require"
)

func prepareCommand(t *testing.T, cl []string) (*cmdr.CLI, *cmdr.PreparedExecution, fmt.Stringer, fmt.Stringer) {
	require := require.New(t)

	stdout := &bytes.Buffer{}
	stderr := &bytes.Buffer{}

	c, err := NewSousCLI(semv.MustParse(`1.2.3`), stdout, stderr)
	require.NoError(err)

	exe, err := c.Prepare(cl)
	require.NoError(err)

	return c, exe, stdout, stderr
}

func justCommand(t *testing.T, cl []string) *cmdr.PreparedExecution {
	_, exe, _, _ := prepareCommand(t, cl)
	return exe
}

/*
usage: sous config Invoking sous config with no arguments lists all configuration key/value pairs.
If you pass just a single argument (a key) sous config will output just the
value of that key. You can set a key by providing both a key and a value.

usage: sous config [<key> [value]]

*/
func TestInvokeConfig(t *testing.T) {
	assert := assert.New(t)

	exe := justCommand(t, []string{`sous`, `config`})
	assert.NotNil(exe)
	assert.Len(exe.Args, 0)

	exe = justCommand(t, []string{`sous`, `config`, `x`})
	assert.NotNil(exe)
	assert.Len(exe.Args, 1)

	exe = justCommand(t, []string{`sous`, `config`, `x`, `7`})
	assert.NotNil(exe)
	assert.Len(exe.Args, 2)

}

/*
usage: sous context

context prints out sous's view of your current context
*/
func TestInvokeContext(t *testing.T) {
	assert := assert.New(t)

	exe := justCommand(t, []string{`sous`, `context`})
	assert.NotNil(exe)
	assert.Len(exe.Args, 0)
}

/*
usage: sous init Sous init uses contextual information from your current source code tree and
repository to generate a basic configuration for that project. You will need to
flesh out some additional details.

usage: sous init

options:
  -ignore-otpl-deploy
    	if specified, ignores OpenTable-specific otpl-deploy configuration
  -use-otpl-deploy
    	if specified, copies OpenTable-specific otpl-deploy configuration to the manifest
*/

func TestInvokeInit(t *testing.T) {
	assert := assert.New(t)

	exe := justCommand(t, []string{`sous`, `init`})
	init := exe.Cmd.(*SousInit)
	assert.NotNil(init)
	assert.False(init.Flags.IgnoreOTPLDeploy)
	assert.False(init.Flags.IgnoreOTPLDeploy)

	exe = justCommand(t, []string{`sous`, `init`, `-use-otpl-deploy`})
	init = exe.Cmd.(*SousInit)
	assert.NotNil(init)
	assert.False(init.Flags.IgnoreOTPLDeploy)
	assert.True(init.Flags.UseOTPLDeploy)

	exe = justCommand(t, []string{`sous`, `init`, `-ignore-otpl-deploy`})
	init = exe.Cmd.(*SousInit)
	assert.NotNil(init)
	assert.True(init.Flags.IgnoreOTPLDeploy)
	assert.False(init.Flags.UseOTPLDeploy)
}

/*
usage: sous query [path]

build builds the project in your current directory by default. If you pass it a
path, it will instead build the project at that path.

subcommands:
  adc  build your project
  gdm  Loads the current deployment configuration and prints it out

options:
usage: sous query adc [path]

build builds the project in your current directory by default. If you pass it a
path, it will instead build the project at that path.

usage: sous query gdm

This should resemble the manifest that was used to establish the intended state of deployment.
*/

func TestInvokeQuery(t *testing.T) {
	assert := assert.New(t)

	exe := justCommand(t, []string{`sous`, `query`})
	assert.NotNil(exe)

	exe = justCommand(t, []string{`sous`, `query`, `adc`})
	assert.NotNil(exe)

	exe = justCommand(t, []string{`sous`, `query`, `gdm`})
	assert.NotNil(exe)
}

/*
usage: sous version

prints the current version of sous. Please include the output from this
command with any bug reports sent to https://github.com/opentable/sous/issues
*/

func TestInvokeVersion(t *testing.T) {
	assert := assert.New(t)

	exe := justCommand(t, []string{`sous`, `version`})
	assert.NotNil(exe)
}

/*
usage: sous <command>

sous is a tool to help speed up the build/test/deploy cycle at your organisation

subcommands:
  build    build your project
  config   view and edit sous configuration
  context  show the current build context
  deploy   initialise a new sous project
  help     get help with sous
  init     initialise a new sous project
  query    build your project
  rectify  force Sous to make the deployment match the contents of the local state directory
  version  print the version of sous

options:
  -d	debug: output detailed logs of internal operations
  -q	quiet: output only essential error messages
  -s	silent: silence all non-essential output
  -v	loud: output extra info, including all shell commands
*/
func TestInvokeBareSous(t *testing.T) {
	assert := assert.New(t)
	require := require.New(t)

	c, exe, _, _ := prepareCommand(t, []string{`sous`})
	assert.Len(exe.Args, 0)

	var r cmdr.Result
	require.NotPanics(func() {
		r = c.InvokeWithoutPrinting([]string{"sous", "help"})
	})
	log.Printf("%T %v", r, r)
	assert.IsType(cmdr.SuccessResult{}, r)
}

<<<<<<< HEAD
/*
usage: sous rectify Several predicates are available to constrain the action of the rectification.
-repo, -offset and -cluster limit the rectification appropriately. When used
together, the result is the intersection of their images - that is, the
conditions are "anded." By implication, each can only be used once.
NOTE: the successful use of these predicates requires all-team coordination.
Use with great care.

usage: sous rectify

options:
  -all
    	all deployments should be considered
  -cluster string
    	target deployment cluster
  -dry-run string
    	prevent rectify from actually changing things - values are none,scheduler,registry,both (default "none")
  -offset string
    	source code relative repository offset
  -repo string
    	source code repository location

*/
=======
func TestInvokeQueryArtifacts(t *testing.T) {
	assert := assert.New(t)

	stdout := &bytes.Buffer{}
	stderr := &bytes.Buffer{}

	c, err := NewSousCLI(semv.MustParse(`1.2.3`), stdout, stderr)
	assert.NoError(err)

	exe, err := c.Prepare([]string{`sous`, `query`, `artifacts`})
	assert.NoError(err)
	assert.NotNil(exe)
}

>>>>>>> c1cf2196
func TestInvokeRectifyWithDebugFlags(t *testing.T) {
	assert := assert.New(t)
	require := require.New(t)

	_, exe, _, stderr := prepareCommand(t, []string{`sous`, `rectify`, `-d`, `-v`, `-all`})
	assert.Len(exe.Args, 0)
	require.IsType(&SousRectify{}, exe.Cmd)

	rect := exe.Cmd.(*SousRectify)

	assert.NotNil(rect.Config)
	assert.NotNil(rect.DockerClient)
	assert.NotNil(rect.Deployer)
	assert.NotNil(rect.Registry)
	assert.NotNil(rect.GDM)
	require.NotNil(rect.SourceFlags)
	assert.Equal(rect.SourceFlags.All, true)
	assert.Regexp(`Verbose debugging`, stderr.String())
	assert.Regexp(`Regular debugging`, stderr.String())
}

/*
usage: sous build [path]

build builds the project in your current directory by default. If you pass it a
path, it will instead build the project at that path.

options:
  -offset string
    	source code relative repository offset
  -repo string
    	source code repository location
  -revision string
    	source code revision ID
  -strict
    	require that the build be pristine
  -tag string
    	source code revision tag

*/
func TestInvokeBuildWithRepoSelector(t *testing.T) {
	assert := assert.New(t)

	_, exe, _, _ := prepareCommand(t, []string{`sous`, `build`, `-repo`, `github.com/opentable/sous`})
	assert.Len(exe.Args, 0)

	build := exe.Cmd.(*SousBuild)

	assert.NotNil(build.Labeller)
	assert.NotNil(build.Registrar)
	assert.Equal(build.DeployFilterFlags.Repo, `github.com/opentable/sous`)

}<|MERGE_RESOLUTION|>--- conflicted
+++ resolved
@@ -191,7 +191,6 @@
 	assert.IsType(cmdr.SuccessResult{}, r)
 }
 
-<<<<<<< HEAD
 /*
 usage: sous rectify Several predicates are available to constrain the action of the rectification.
 -repo, -offset and -cluster limit the rectification appropriately. When used
@@ -214,8 +213,6 @@
   -repo string
     	source code repository location
 
-*/
-=======
 func TestInvokeQueryArtifacts(t *testing.T) {
 	assert := assert.New(t)
 
@@ -230,7 +227,7 @@
 	assert.NotNil(exe)
 }
 
->>>>>>> c1cf2196
+*/
 func TestInvokeRectifyWithDebugFlags(t *testing.T) {
 	assert := assert.New(t)
 	require := require.New(t)
