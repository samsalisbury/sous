--- conflicted
+++ resolved
@@ -109,18 +109,12 @@
 	response := SingleDeployResponse{}
 	location = "http://" + location
 
-<<<<<<< HEAD
 	for i := 0; i < 10; i++ {
 		updateDeleter, err := client.Retrieve(location, nil, &response, nil)
 		fmt.Printf("\nresponse : %v", response)
 		fmt.Printf("\nupdateDeleter : %v", updateDeleter)
 		fmt.Printf("\nerr : %v", err)
 		if err != nil {
-=======
-	for i := 0; i < loopIteration; i++ {
-		_, err := client.Retrieve("", nil, &response, nil)
-		if err == nil {
->>>>>>> 7f0b235e
 			cmdr.EnsureErrorResult(err)
 		}
 		queuePosition := response.QueuePosition
@@ -136,16 +130,6 @@
 }
 
 func checkResolution(resolution sous.DiffResolution) bool {
-<<<<<<< HEAD
-	fmt.Printf("\n\n\n resolution : %v \n", resolution)
-	emptyRes := sous.DiffResolution{}
-	if resolution != emptyRes {
-		if resolution.Desc == "created" || resolution.Desc == "updated" {
-			return true
-		}
-	}
-	return false
-=======
 	response := false
 	switch resolution.Desc {
 	case sous.CreateDiff:
@@ -153,5 +137,4 @@
 	}
 	fmt.Printf("resolution : %+v", resolution)
 	return response
->>>>>>> 7f0b235e
 }