{
	"comment": "",
	"ignore": "test",
	"package": [
		{
			"checksumSHA1": "htjvdG/znrHmFYRQBqA2vHrJsF4=",
			"comment": "v0.10.0-16-gcd7d1bb",
			"path": "github.com/Sirupsen/logrus",
			"revision": "cd7d1bbe41066b6c1f19780f895901052150a575"
		},
		{
			"checksumSHA1": "5rPfda8jFccr3A6heL+JAmi9K9g=",
			"path": "github.com/davecgh/go-spew/spew",
			"revision": "5215b55f46b2b919f50a1df0eaa5886afe4e3b3d"
		},
		{
			"checksumSHA1": "a2yC46a1qsJomgY6rb+FkTFiqmE=",
			"path": "github.com/davecgh/go-spew/spew/testdata",
			"revision": "5215b55f46b2b919f50a1df0eaa5886afe4e3b3d"
		},
		{
			"checksumSHA1": "0IOrVLH+hzdsou+VtYQaR+2xrPQ=",
			"comment": "v2.4.0-rc.1-14-g20fa478",
			"path": "github.com/docker/distribution",
			"revision": "20fa47886d8ab72eb1e29b1160ed716e7ffac36a"
		},
		{
			"checksumSHA1": "qyi/ywyMfrOzLHOFUmfptEgicyQ=",
			"comment": "v2.4.0-rc.1-14-g20fa478",
			"path": "github.com/docker/distribution/context",
			"revision": "20fa47886d8ab72eb1e29b1160ed716e7ffac36a"
		},
		{
			"checksumSHA1": "f1wARLDzsF/JoyN01yoxXEwFIp8=",
			"comment": "v2.4.0-rc.1-14-g20fa478",
			"path": "github.com/docker/distribution/digest",
			"revision": "20fa47886d8ab72eb1e29b1160ed716e7ffac36a"
		},
		{
			"checksumSHA1": "9ymKULEPvYfNX+PCqIZfq5CMP/c=",
			"comment": "v2.4.0-rc.1-14-g20fa478",
			"path": "github.com/docker/distribution/manifest",
			"revision": "20fa47886d8ab72eb1e29b1160ed716e7ffac36a"
		},
		{
			"checksumSHA1": "wj3LS+c2DaFy95T29X7JI4mwvBI=",
			"comment": "v2.4.0-rc.1-14-g20fa478",
			"path": "github.com/docker/distribution/manifest/manifestlist",
			"revision": "20fa47886d8ab72eb1e29b1160ed716e7ffac36a"
		},
		{
			"checksumSHA1": "dEW9O4yDehP43579GIIoIm+UVtQ=",
			"comment": "v2.4.0-rc.1-14-g20fa478",
			"path": "github.com/docker/distribution/manifest/schema1",
			"revision": "20fa47886d8ab72eb1e29b1160ed716e7ffac36a"
		},
		{
			"checksumSHA1": "BKUgqVeBRfJRH9QKekfUIvRXA5k=",
			"comment": "v2.4.0-rc.1-14-g20fa478",
			"path": "github.com/docker/distribution/manifest/schema2",
			"revision": "20fa47886d8ab72eb1e29b1160ed716e7ffac36a"
		},
		{
			"checksumSHA1": "PzXRTLmmqWXxmDqdIXLcRYBma18=",
			"comment": "v2.4.0-rc.1-14-g20fa478",
			"path": "github.com/docker/distribution/reference",
			"revision": "20fa47886d8ab72eb1e29b1160ed716e7ffac36a"
		},
		{
			"checksumSHA1": "DlUxa45n2cKF6iC9wSxYDtKsWGI=",
			"comment": "v2.4.0-rc.1-14-g20fa478",
			"path": "github.com/docker/distribution/registry/api/errcode",
			"revision": "20fa47886d8ab72eb1e29b1160ed716e7ffac36a"
		},
		{
			"checksumSHA1": "7sgjTf17eHJ6Uw/Bzp8CPvzUjfE=",
			"comment": "v2.4.0-rc.1-14-g20fa478",
			"path": "github.com/docker/distribution/registry/api/v2",
			"revision": "20fa47886d8ab72eb1e29b1160ed716e7ffac36a"
		},
		{
			"checksumSHA1": "c1ccav0VAKIS7/CgY5AVReiHlLE=",
			"comment": "v2.4.0-rc.1-14-g20fa478",
			"path": "github.com/docker/distribution/registry/client",
			"revision": "20fa47886d8ab72eb1e29b1160ed716e7ffac36a"
		},
		{
			"checksumSHA1": "VDfI80dOZWOJU7+neHqv2uT5Th8=",
			"comment": "v2.4.0-rc.1-14-g20fa478",
			"path": "github.com/docker/distribution/registry/client/transport",
			"revision": "20fa47886d8ab72eb1e29b1160ed716e7ffac36a"
		},
		{
			"checksumSHA1": "OfCHyYvzswfb+mAswNnEJmiQSq4=",
			"comment": "v2.4.0-rc.1-14-g20fa478",
			"path": "github.com/docker/distribution/registry/storage/cache",
			"revision": "20fa47886d8ab72eb1e29b1160ed716e7ffac36a"
		},
		{
			"checksumSHA1": "0yIIrPIBy3pb5GuElgPQJG/qyWM=",
			"comment": "v2.4.0-rc.1-14-g20fa478",
			"path": "github.com/docker/distribution/registry/storage/cache/cachecheck",
			"revision": "20fa47886d8ab72eb1e29b1160ed716e7ffac36a"
		},
		{
			"checksumSHA1": "Uly2iPDPUbNtilosM7ERs1ZrcAY=",
			"comment": "v2.4.0-rc.1-14-g20fa478",
			"path": "github.com/docker/distribution/registry/storage/cache/memory",
			"revision": "20fa47886d8ab72eb1e29b1160ed716e7ffac36a"
		},
		{
			"checksumSHA1": "hflaGgR4IpXcb4o4Q7hxJnjie+k=",
			"comment": "v2.4.0-rc.1-14-g20fa478",
			"path": "github.com/docker/distribution/testutil",
			"revision": "20fa47886d8ab72eb1e29b1160ed716e7ffac36a"
		},
		{
			"checksumSHA1": "cNp7rNReJHvdSfrIetXS9RGsLSo=",
			"comment": "v2.4.0-rc.1-14-g20fa478",
			"path": "github.com/docker/distribution/uuid",
			"revision": "20fa47886d8ab72eb1e29b1160ed716e7ffac36a"
		},
		{
			"checksumSHA1": "kwd8rShKDCxGTQA0qkxsE1NFJFo=",
			"path": "github.com/docker/libtrust",
			"revision": "c8d2b36d60a84f3fa7d5e5e355be64f0fbe0b481"
		},
		{
			"checksumSHA1": "ej5H4I19BGtX42Dfe1ozH1Gcd6k=",
			"path": "github.com/docker/libtrust/testutil",
			"revision": "c8d2b36d60a84f3fa7d5e5e355be64f0fbe0b481"
		},
		{
			"checksumSHA1": "F+YOz/6ymsuIxUy511OAdxjyhRI=",
			"comment": "0.6.2",
			"path": "github.com/docopt/docopt-go",
			"revision": "784ddc588536785e7299f7272f39101f7faccc3f"
		},
		{
			"checksumSHA1": "iIUYZyoanCQQTUaWsu8b+iOSPt4=",
			"comment": "v1.1-2-ga8d44e7",
			"path": "github.com/gorilla/context",
			"revision": "a8d44e7d8e4d532b6a27a02dd82abb31cc1b01bd"
		},
		{
			"checksumSHA1": "xF+WqeL9eAlbUkiO2bLghMQzO4k=",
			"comment": "v1.1",
			"path": "github.com/gorilla/mux",
			"revision": "0eeaf8392f5b04950925b8a69fe70f110fa7cbfc"
		},
		{
			"checksumSHA1": "+q6a7iju2XMMu5DB/we6odv3/Iw=",
			"path": "github.com/mattn/go-sqlite3",
			"revision": "38ee283dabf11c9cbdb968eebd79b1fa7acbabe6",
			"revisionTime": "2016-05-14T12:23:48Z"
		},
		{
			"checksumSHA1": "DoqVkbE8URZrZhYxPoBHkzYYnAk=",
			"path": "github.com/opentable/go-singularity",
			"revision": "7e48532975dd564e10fc5100e00753ae00283613",
			"revisionTime": "2016-07-18T23:20:50Z"
		},
		{
			"checksumSHA1": "LY3JY2gqvKZ1+CNgIs/MxGCqsAE=",
			"path": "github.com/opentable/go-singularity/dtos",
			"revision": "7e48532975dd564e10fc5100e00753ae00283613",
			"revisionTime": "2016-07-18T23:20:50Z"
		},
		{
			"checksumSHA1": "ATM8WuliUNispZf2sq9Ld1N558I=",
			"path": "github.com/opentable/swaggering",
			"revision": "48c3213297e582f0e3c5aa1ca440ff27f5c4c311",
			"revisionTime": "2016-07-18T22:12:07Z"
		},
		{
<<<<<<< HEAD
			"checksumSHA1": "QoVjlQFru1ixgV8vh63T4/JAtLI=",
			"path": "github.com/pkg/errors",
			"revision": "a22138067af1c4942683050411a841ade67fe1eb",
			"revisionTime": "2016-08-08T05:55:40Z"
=======
			"checksumSHA1": "2HSjyUZ4IMkCeA34TjJ0/f+Kk/k=",
			"path": "github.com/pkg/errors",
			"revision": "1d2e60385a13aaa66134984235061c2f9302520e",
			"revisionTime": "2016-07-24T02:43:27Z"
>>>>>>> a8faa0cc
		},
		{
			"checksumSHA1": "LuFv4/jlrmFNnDb/5SCSEPAM9vU=",
			"path": "github.com/pmezard/go-difflib/difflib",
			"revision": "792786c7400a136282c1664665ae0a8db921c6c2"
		},
		{
			"checksumSHA1": "gkzEM1oht7y2Z0NBtRjvucWCWg8=",
			"path": "github.com/samsalisbury/psyringe",
			"revision": "2be630abc79d2541e3c890cc4b9eb7cdaf1e2352",
			"revisionTime": "2016-08-05T08:38:32Z"
		},
		{
			"checksumSHA1": "IRgb8yeKkWGY5gp1TLk9rpGitB0=",
			"path": "github.com/samsalisbury/semv",
			"revision": "89e7c49965c4aaf21d4c4b27f4c69e2ddaaa9c86",
			"revisionTime": "2016-08-03T15:34:45Z"
		},
		{
			"checksumSHA1": "fV2uEKIgQJGaej5Yj0OnuOkmiM4=",
			"path": "github.com/samsalisbury/yaml",
			"revision": "47bc14906f408f98d35bfb508fd25fb2640febc1"
		},
		{
			"checksumSHA1": "cKNzpMpci3WUAzXpe+tVnBv2cjE=",
			"comment": "v1.0.0",
			"path": "github.com/satori/go.uuid",
			"revision": "f9ab0dce87d815821e221626b772e3475a0d2749"
		},
		{
			"checksumSHA1": "Bn333k9lTndxU3D6n/G5c+GMcYY=",
			"comment": "v1.1.3-8-g0744955",
			"path": "github.com/stretchr/testify/assert",
			"revision": "0744955171b0b6e1871ff9d7366abc2b7a7fcec0"
		},
		{
			"checksumSHA1": "FvjFAsGryjeu76HSh28J2+CYGcs=",
			"path": "github.com/xrash/smetrics",
			"revision": "1a0de75d2e90a30c613537d9fbb67ee060c9cab9"
		},
		{
			"checksumSHA1": "bA2gANkJBx2Br/p5GKYdhyGo3Pg=",
			"path": "golang.org/x/crypto/ssh/terminal",
			"revision": "e74b0352e547e3830f8471e7ae9609239c52606f"
		},
		{
			"checksumSHA1": "5ARrN3Zq+E9zazFb/N+b08Serys=",
			"path": "golang.org/x/net/context",
			"revision": "35b06af0720201bc2f326773a80767387544f8c4"
		},
		{
			"checksumSHA1": "baiYjEQuZN5kEgOBJPSsZCecTE8=",
			"path": "golang.org/x/text/transform",
			"revision": "601048ad6acbab6cedd582db09b8c4839ff25b15"
		},
		{
			"checksumSHA1": "DZjiEZueh7I0dV8c/+rAJdCgaDI=",
			"path": "golang.org/x/text/unicode/norm",
			"revision": "601048ad6acbab6cedd582db09b8c4839ff25b15"
		},
		{
			"checksumSHA1": "8QUPOpsU35L0haBAhsFzsV4gPDs=",
			"path": "golang.org/x/tools/go/ast/astutil",
			"revision": "e48e17a0b53ae4153fa6507c56e898a9ad9e0d89",
			"revisionTime": "2016-04-28T02:41:15Z"
		},
		{
			"checksumSHA1": "2bj5Jq3+RmE2blLnFUfkASYGTlg=",
			"path": "golang.org/x/tools/godoc/vfs",
			"revision": "e48e17a0b53ae4153fa6507c56e898a9ad9e0d89",
			"revisionTime": "2016-04-28T02:41:15Z"
		},
		{
			"checksumSHA1": "Qwc7VecyIh84Ol8n9J9DUwZQtII=",
			"path": "golang.org/x/tools/godoc/vfs/mapfs",
			"revision": "e48e17a0b53ae4153fa6507c56e898a9ad9e0d89",
			"revisionTime": "2016-04-28T02:41:15Z"
		},
		{
			"checksumSHA1": "VNlrj4hgABcsAE2QC6oLWYJPNl8=",
			"path": "golang.org/x/tools/imports",
			"revision": "e48e17a0b53ae4153fa6507c56e898a9ad9e0d89",
			"revisionTime": "2016-04-28T02:41:15Z"
		},
		{
			"path": "help",
			"revision": ""
		},
		{
			"path": "help]",
			"revision": ""
		}
	],
	"rootPath": "github.com/opentable/sous"
}<|MERGE_RESOLUTION|>--- conflicted
+++ resolved
@@ -14,11 +14,6 @@
 			"revision": "5215b55f46b2b919f50a1df0eaa5886afe4e3b3d"
 		},
 		{
-			"checksumSHA1": "a2yC46a1qsJomgY6rb+FkTFiqmE=",
-			"path": "github.com/davecgh/go-spew/spew/testdata",
-			"revision": "5215b55f46b2b919f50a1df0eaa5886afe4e3b3d"
-		},
-		{
 			"checksumSHA1": "0IOrVLH+hzdsou+VtYQaR+2xrPQ=",
 			"comment": "v2.4.0-rc.1-14-g20fa478",
 			"path": "github.com/docker/distribution",
@@ -43,12 +38,6 @@
 			"revision": "20fa47886d8ab72eb1e29b1160ed716e7ffac36a"
 		},
 		{
-			"checksumSHA1": "wj3LS+c2DaFy95T29X7JI4mwvBI=",
-			"comment": "v2.4.0-rc.1-14-g20fa478",
-			"path": "github.com/docker/distribution/manifest/manifestlist",
-			"revision": "20fa47886d8ab72eb1e29b1160ed716e7ffac36a"
-		},
-		{
 			"checksumSHA1": "dEW9O4yDehP43579GIIoIm+UVtQ=",
 			"comment": "v2.4.0-rc.1-14-g20fa478",
 			"path": "github.com/docker/distribution/manifest/schema1",
@@ -97,21 +86,9 @@
 			"revision": "20fa47886d8ab72eb1e29b1160ed716e7ffac36a"
 		},
 		{
-			"checksumSHA1": "0yIIrPIBy3pb5GuElgPQJG/qyWM=",
-			"comment": "v2.4.0-rc.1-14-g20fa478",
-			"path": "github.com/docker/distribution/registry/storage/cache/cachecheck",
-			"revision": "20fa47886d8ab72eb1e29b1160ed716e7ffac36a"
-		},
-		{
 			"checksumSHA1": "Uly2iPDPUbNtilosM7ERs1ZrcAY=",
 			"comment": "v2.4.0-rc.1-14-g20fa478",
 			"path": "github.com/docker/distribution/registry/storage/cache/memory",
-			"revision": "20fa47886d8ab72eb1e29b1160ed716e7ffac36a"
-		},
-		{
-			"checksumSHA1": "hflaGgR4IpXcb4o4Q7hxJnjie+k=",
-			"comment": "v2.4.0-rc.1-14-g20fa478",
-			"path": "github.com/docker/distribution/testutil",
 			"revision": "20fa47886d8ab72eb1e29b1160ed716e7ffac36a"
 		},
 		{
@@ -123,11 +100,6 @@
 		{
 			"checksumSHA1": "kwd8rShKDCxGTQA0qkxsE1NFJFo=",
 			"path": "github.com/docker/libtrust",
-			"revision": "c8d2b36d60a84f3fa7d5e5e355be64f0fbe0b481"
-		},
-		{
-			"checksumSHA1": "ej5H4I19BGtX42Dfe1ozH1Gcd6k=",
-			"path": "github.com/docker/libtrust/testutil",
 			"revision": "c8d2b36d60a84f3fa7d5e5e355be64f0fbe0b481"
 		},
 		{
@@ -155,7 +127,7 @@
 			"revisionTime": "2016-05-14T12:23:48Z"
 		},
 		{
-			"checksumSHA1": "DoqVkbE8URZrZhYxPoBHkzYYnAk=",
+			"checksumSHA1": "lTct/AoeIDfVutd6K65O1wXXdUI=",
 			"path": "github.com/opentable/go-singularity",
 			"revision": "7e48532975dd564e10fc5100e00753ae00283613",
 			"revisionTime": "2016-07-18T23:20:50Z"
@@ -167,23 +139,16 @@
 			"revisionTime": "2016-07-18T23:20:50Z"
 		},
 		{
-			"checksumSHA1": "ATM8WuliUNispZf2sq9Ld1N558I=",
+			"checksumSHA1": "5GnAp0RETgoWf+Asq2DCw3ceE+w=",
 			"path": "github.com/opentable/swaggering",
 			"revision": "48c3213297e582f0e3c5aa1ca440ff27f5c4c311",
 			"revisionTime": "2016-07-18T22:12:07Z"
 		},
 		{
-<<<<<<< HEAD
 			"checksumSHA1": "QoVjlQFru1ixgV8vh63T4/JAtLI=",
 			"path": "github.com/pkg/errors",
 			"revision": "a22138067af1c4942683050411a841ade67fe1eb",
 			"revisionTime": "2016-08-08T05:55:40Z"
-=======
-			"checksumSHA1": "2HSjyUZ4IMkCeA34TjJ0/f+Kk/k=",
-			"path": "github.com/pkg/errors",
-			"revision": "1d2e60385a13aaa66134984235061c2f9302520e",
-			"revisionTime": "2016-07-24T02:43:27Z"
->>>>>>> a8faa0cc
 		},
 		{
 			"checksumSHA1": "LuFv4/jlrmFNnDb/5SCSEPAM9vU=",
