package test_with_docker

import (
	"fmt"
	"log"
	"net"
	"os"
	"os/exec"
	"path/filepath"
	"regexp"
	"strconv"
	"strings"
	"time"
)

// Machine represents a Docker machine-based agent.
type Machine struct {
	name           string
	serviceTimeout time.Duration
}

func dmTrial() agentBuilderF {
	// If docker-machine is not installed, give up now.
	if _, err := exec.LookPath("docker-machine"); err != nil {
		return nil
	}
	dm := dockerMachineName()
	if dm == "" {
		log.Printf("If you want to use docker-machine, make sure you load its environment using 'docker-machine env <docker machine name>.")
		return nil
	}
	if !dockerMachineKnown(dm) {
		log.Printf("DOCKER_MACHINE_NAME=%q but that name is not included in `docker-machine ls`", dm)
		return nil
	}
	return func(c agentCfg) Agent {
		log.Println("Using docker-machine", dm)
		return &Machine{name: dm, serviceTimeout: c.timeout}
	}
}

// dockerMachineName returns the name of the currently loaded docker machine
// by sniffing the DOCKER_MACHINE_NAME environment variable.
func dockerMachineName() string {
	return os.Getenv("DOCKER_MACHINE_NAME")
}

// dockerMachineKnown returns true if `docker-machine ls -q` returns a Docker
// machine named name.
func dockerMachineKnown(name string) bool {
	ls := runCommand("docker-machine", "ls", "-q")
	if ls.err != nil {
		log.Printf("docker-machine ls failed:\n  Stdout:\n%s\n  Stderr:\n%s", ls.stdout, ls.stderr)
		return false
	}
	machines := strings.Split(ls.stdout, "\n")
	for _, m := range machines {
		if m == name {
			return true
		}
	}
	return false
}

// ComposeServices uses Docker compose to start services.
func (m *Machine) ComposeServices(dir string, servicePorts serviceMap) (shutdown *command, err error) {
	ip, err := m.IP()
	if err != nil {
		return nil, err
	}
	env := m.env()

	return composeService(dir, ip, env, servicePorts, m.serviceTimeout)
}

// Cleanup does nothing and always returns nil.
func (m *Machine) Cleanup() error {
	return nil
}

// InstallRegistryCertificate operates on docker-machine agents. This is
// because host-based docker tests need to push to a registry on the docker
// machine VM - which has a non-localhost IP. Docker therefore insists on
// checking the TLS correctness of the connection to the registry.
func (m *Machine) InstallRegistryCertificate(registryName, composeDir, dockerCertPath string) error {
	caPath := fmt.Sprintf("/etc/docker/certs.d/%s/ca.crt", registryName)
	differs, err := m.DifferingFiles([]string{dockerCertPath, caPath})
	if err != nil {
		return fmt.Errorf("While checking for differing certs: %s", err)
	}

	for _, diff := range differs {
		local, remote := diff[0], diff[1]
		log.Printf("Copying %q to %q\n", local, remote)
		err = m.InstallFile(local, remote)

		if err != nil {
			return fmt.Errorf("installFile failed: %s", err)
		}
	}

	if len(differs) > 0 {
		err = m.RestartDaemon()
		if err != nil {
			return fmt.Errorf("restarting docker machine's daemon failed: %s", err)
		}
	}
	return nil
}

// DifferingFiles returns a slice of string slices representing files that
// differ in the Docker machine, compared with the provided list of paths on the
// host machine.
func (m *Machine) DifferingFiles(pathPairs ...[]string) (differentPairs [][]string, err error) {
	localPaths, remotePaths := make([]string, 0, len(pathPairs)), make([]string, 0, len(pathPairs))

	for _, pair := range pathPairs {
		localPaths = append(localPaths, pair[0])
		remotePaths = append(remotePaths, pair[1])
	}

	localMD5s := localMD5s(localPaths...)
	remoteMD5s, err := m.MD5s(remotePaths...)
	if err != nil {
		return
	}

	return fileDiffs(pathPairs, localMD5s, remoteMD5s), nil
}

// IP returns the IP address of the Docker machine this Machine relates to.
func (m *Machine) IP() (ip net.IP, err error) {
	alreadyStarted := regexp.MustCompile("is already running")
	_, stderr, err := dockerMachine("start", m.name)
	if err != nil && !alreadyStarted.MatchString(stderr) {
		log.Panic("start", err)
	}

	ipStr, _, err := dockerMachine("ip", m.name)
	if err != nil {
		return
	}
	ipStr = strings.Trim(ipStr, " \n\t")

	ip = net.ParseIP(ipStr)
	return
}

// RebuildService builds a Docker image called name based on the Dockerfile in
// dir.
func (m *Machine) RebuildService(dir, name string) error {
	env := m.env()
	return rebuildService(dir, name, env)
}

// Shutdown receives a command as produced by ComposeServices is shuts down
// services launched for testing.
// If passed a nil command, it functions as a no-op. This means that you can
// do things like:
//   ip, cmd, err := ComposeServices(...)
//   defer Shutdown(cmd)
func (m *Machine) Shutdown(c *command) {
	if c != nil {
		dockerComposeDown(c)
	}
}

// ShutdownNow implements Agent for Machine
func (m *Machine) ShutdownNow() {
	dockerComposeDown(nil)
}

// MD5s returns a map of paths to their MD5 hashes, according to the contents of
// files at paths inside the Docker machine.
func (m *Machine) MD5s(paths ...string) (md5s map[string]string, err error) {
	stdout, stderr, err := dockerMachine(append([]string{"ssh", m.name, "sudo", "md5sum"}, paths...)...)
	md5s = make(map[string]string)

	if err != nil {
		allMatches := md5missingRE.FindAllStringSubmatch(stderr, -1)
		for _, matches := range allMatches {
			if len(matches[1]) > 0 {
				md5s[matches[1]] = ""
			} else {
				md5s[matches[2]] = ""
			}
		}
		newPaths := paths[:0]
		for _, path := range paths {
			if _, missing := md5s[path]; !missing {
				newPaths = append(newPaths, path)
			}
		}

		err = nil
		if len(newPaths) > 0 {
			args := append([]string{"ssh", m.name, "sudo", "md5sum"}, newPaths...)
			stdout, stderr, err = dockerMachine(args...)
			if err != nil {
				md5s = nil
				return
			}
		}
	}

	allMatches := md5RE.FindAllStringSubmatch(stdout, -1)
	for _, matches := range allMatches {
		md5s[matches[2]] = matches[1]
	}

	return
}

func tempFilePath() string {
	//stolen from ioutil.tempfile
	return "/tmp/temp-" + strconv.Itoa(int(1e9 + rnums.Int31()%1e9))[1:]
}

// InstallFile installs a file into the docker-machine
func (m *Machine) InstallFile(sourcePath, destPath string) error {
	tmpFile := tempFilePath()
	scpTmp := fmt.Sprintf("%s:%s", m.name, tmpFile)
	if _, _, err := dockerMachine("scp", sourcePath, scpTmp); err != nil {
		return err
	}
	destDir := filepath.Dir(destPath)
	if err := m.Exec("mkdir", "-p", destDir); err != nil {
		return err
	}
	return m.Exec("mv", tmpFile, destPath)
}

// RestartDaemon restarts the docker daemon on the docker machine VM
func (m *Machine) RestartDaemon() error {
	return m.Exec("/etc/init.d/docker", "restart")
}

// Exec is your out for anything that test_with_docker doesn't provide.
// It executes `docker-machine ssh <machineName> sudo <args...>` so that you
// can manipulate the running docker machine
func (m *Machine) Exec(args ...string) error {
	_, _, err := dockerMachine(append([]string{"ssh", m.name, "sudo"}, args...)...)
	return err
}

func dockerMachine(args ...string) (stdout, stderr string, err error) {
	c := runCommand("docker-machine", args...)
<<<<<<< HEAD
	log.Println(c.String())
=======
	if c.err == nil {
		log.Printf("Ran: %s\n  Stdout: %#v\n\n", c.itself.Args, c.stdout)
	} else {
		log.Printf("Ran: %s\n  Error: %+v\n  Stdout: %#v\n  Stderr: %#v\n\n", c.itself.Args, c.err, c.stdout, c.stderr)
	}
>>>>>>> 00a4bd9d
	return c.stdout, c.stderr, c.err
}

func (m *Machine) env() []string {
	setPrefix := regexp.MustCompile("^SET ")
	envStr, _, err := dockerMachine("env", "--shell", "cmd", m.name) //other shells get extraneous quotes
	if err != nil {
		log.Panic("env", err)
	}

	env := make([]string, 0, 4)
	for _, str := range strings.Split(envStr, "\n") {
		env = append(env, setPrefix.ReplaceAllString(str, ""))
	}

	return env
}<|MERGE_RESOLUTION|>--- conflicted
+++ resolved
@@ -245,15 +245,11 @@
 
 func dockerMachine(args ...string) (stdout, stderr string, err error) {
 	c := runCommand("docker-machine", args...)
-<<<<<<< HEAD
-	log.Println(c.String())
-=======
 	if c.err == nil {
 		log.Printf("Ran: %s\n  Stdout: %#v\n\n", c.itself.Args, c.stdout)
 	} else {
 		log.Printf("Ran: %s\n  Error: %+v\n  Stdout: %#v\n  Stderr: %#v\n\n", c.itself.Args, c.err, c.stdout, c.stderr)
 	}
->>>>>>> 00a4bd9d
 	return c.stdout, c.stderr, c.err
 }
 
