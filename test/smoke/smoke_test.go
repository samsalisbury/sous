//+build smoke

package smoke

import (
	"strings"
	"testing"

	sous "github.com/opentable/sous/lib"
)

func initProject(t *testing.T, client *sousClient, flags *sousFlags, transforms ...ManifestTransform) {
	client.MustRun(t, "init", flags.SousInitFlags())
	client.TransformManifest(t, flags.ManifestIDFlags(), transforms...)
}

// initBuild is a macro to fast-forward to tests to a point where we have
// initialised the project, transformed the manifest, and performed a build.
<<<<<<< HEAD
func initBuild(t *testing.T, client *sousProject, flags *sousFlags, transforms ...ManifestTransform) {
	client.MustRun(t, "init", flags.SousInitFlags())
	client.TransformManifest(t, flags.ManifestIDFlags(), transforms...)
=======
func initBuild(t *testing.T, client *sousClient, flags *sousFlags, transforms ...ManifestTransform) {
	initProject(t, client, flags, transforms...)
>>>>>>> f71f53b4
	client.MustRun(t, "build", flags.SourceIDFlags())
}

// initBuildDeploy is a macro for fast-forwarding tests to a point where we have
// initialised the project as a kind project, built it with -tag tag and
// deployed that tag successfully to cluster.
func initBuildDeploy(t *testing.T, client *sousProject, flags *sousFlags, transforms ...ManifestTransform) {
	initBuild(t, client, flags, transforms...)
	client.MustRun(t, "deploy", flags.SousDeployFlags())
}

func TestSmoke(t *testing.T) {

	m := newRunner(t, matrix())

	m.Run("simple", func(t *testing.T, f *fixture) {
		p := setupProject(t, f, f.Projects.HTTPServer())

		flags := &sousFlags{kind: "http-service", tag: "1.2.3", cluster: "cluster1", repo: p.repo}
		reqID := f.DefaultSingReqID(t, flags)

		initBuildDeploy(t, p, flags, setMinimalMemAndCPUNumInst1)

		assertActiveStatus(t, f, reqID)
		assertSingularityRequestTypeService(t, f, reqID)
		assertNonNilHealthCheckOnLatestDeploy(t, f, reqID)
	})

	m.Run("fail-zero-instances", func(t *testing.T, f *fixture) {
		p := setupProject(t, f, f.Projects.HTTPServer())

		flags := &sousFlags{kind: "http-service", tag: "1.2.3", repo: p.repo}

		initBuild(t, p, flags, setMinimalMemAndCPUNumInst0)

		p.MustFail(t, "deploy", nil, "-cluster", "cluster1", "-tag", "1.2.3")
	})

	m.Run("fail-container-crash", func(t *testing.T, f *fixture) {

		p := setupProject(t, f, f.Projects.Failer())

		flags := &sousFlags{
			kind:    "http-service",
			tag:     "1.2.3",
			cluster: "cluster1",
			repo:    p.repo,
		}

		initBuild(t, p, flags, setMinimalMemAndCPUNumInst1)

		got := p.MustFail(t, "deploy", flags.SousDeployFlags())
		want := `Deploy failure:`
		if !strings.Contains(got, want) {
			t.Fatalf("want stderr to contain %q; got %q", want, got)
		}

		reqID := f.DefaultSingReqID(t, flags)
		assertActiveStatus(t, f, reqID)
		assertSingularityRequestTypeService(t, f, reqID)
		assertNonNilHealthCheckOnLatestDeploy(t, f, reqID)
	})

	m.Run("flavors", func(t *testing.T, f *fixture) {
		p := setupProject(t, f, f.Projects.HTTPServer())

		flags := &sousFlags{
			kind: "http-service", tag: "1.2.3", cluster: "cluster1",
			flavor: "flavor1", repo: p.repo,
		}

		initBuildDeploy(t, p, flags, setMinimalMemAndCPUNumInst1)

		reqID := f.DefaultSingReqID(t, flags)
		assertActiveStatus(t, f, reqID)
		assertSingularityRequestTypeService(t, f, reqID)
		assertNonNilHealthCheckOnLatestDeploy(t, f, reqID)
	})

	m.Run("pause-unpause", func(t *testing.T, f *fixture) {
		p := setupProject(t, f, f.Projects.HTTPServer())

		flags := &sousFlags{kind: "http-service", tag: "1", cluster: "cluster1", repo: p.repo}

		initBuildDeploy(t, p, flags, setMinimalMemAndCPUNumInst1)

		// Prepare a couple more builds...
		p.MustRun(t, "build", nil, "-tag", "2")
		p.MustRun(t, "build", nil, "-tag", "3")

		reqID := f.DefaultSingReqID(t, flags)
		assertActiveStatus(t, f, reqID)
		assertNonNilHealthCheckOnLatestDeploy(t, f, reqID)
		assertSingularityRequestTypeService(t, f, reqID)

		f.Singularity.PauseRequestForDeployment(t, reqID)
		p.MustFail(t, "deploy", nil, "-cluster", "cluster1", "-tag", "2")
		f.Singularity.UnpauseRequestForDeployment(t, reqID)

		p.MustRun(t, "deploy", nil, "-cluster", "cluster1", "-tag", "3")
		assertActiveStatus(t, f, reqID)
	})

	m.Run("scheduled", func(t *testing.T, f *fixture) {
		p := setupProject(t, f, f.Projects.Sleeper())

		flags := &sousFlags{kind: "scheduled", tag: "1.2.3", cluster: "cluster1", repo: p.repo}

		initBuildDeploy(t, p, flags, func(m sous.Manifest) sous.Manifest {
			clusterName := "cluster1" + f.ClusterSuffix
			d := m.Deployments[clusterName]
			d.NumInstances = 1
			d.Schedule = "*/5 * * * *"
			m.Deployments[clusterName] = d

			m.Deployments = setMemAndCPUForAll(m.Deployments)

			return m
		})

		reqID := f.DefaultSingReqID(t, flags)
		assertSingularityRequestTypeScheduled(t, f, reqID)
		assertActiveStatus(t, f, reqID)
		assertNilHealthCheckOnLatestDeploy(t, f, reqID)
	})

	m.Run("custom-reqid-first-deploy", func(t *testing.T, f *fixture) {
		p := setupProject(t, f, f.Projects.HTTPServer())

		flags := &sousFlags{kind: "http-service", tag: "1.2.3", cluster: "cluster1", repo: p.repo}

		customID := "some-custom-req-id" + f.ClusterSuffix

		initBuildDeploy(t, p, flags,
			setMinimalMemAndCPUNumInst1,
			p.setSingularityRequestID(t, "cluster1", customID),
		)

		assertSingularityRequestTypeService(t, f, customID)
		assertActiveStatus(t, f, customID)
		assertNonNilHealthCheckOnLatestDeploy(t, f, customID)
	})

	m.Run("custom-reqid-second-deploy", func(t *testing.T, f *fixture) {
		p := setupProject(t, f, f.Projects.HTTPServer())

		flags := &sousFlags{kind: "http-service", tag: "1.2.3", cluster: "cluster1", repo: p.repo}

		initBuildDeploy(t, p, flags, setMinimalMemAndCPUNumInst1)

		originalReqID := f.DefaultSingReqID(t, flags)

		assertSingularityRequestTypeService(t, f, originalReqID)
		assertActiveStatus(t, f, originalReqID)
		assertNonNilHealthCheckOnLatestDeploy(t, f, originalReqID)

		customID := "some-custom-req-id" + f.ClusterSuffix
		p.TransformManifest(t, nil, p.setSingularityRequestID(t, "cluster1", customID))

		// Force to avoid having to make another build.
		p.MustRun(t, "deploy", nil, "-force", "-cluster", "cluster1", "-tag", "1.2.3")

		assertSingularityRequestTypeService(t, f, customID)
		assertActiveStatus(t, f, customID)
		assertNonNilHealthCheckOnLatestDeploy(t, f, customID)

		// TODO: Implement cleanup of old request.
		//assertRequestDoesNotExist(t, f, originalReqID)

		assertActiveStatus(t, f, originalReqID)
	})

	m.Run("change-reqid", func(t *testing.T, f *fixture) {
		p := setupProject(t, f, f.Projects.HTTPServer())

		flags := &sousFlags{kind: "http-service", tag: "1.2.3", cluster: "cluster1", repo: p.repo}

		customID1 := "some-custom-req-id1" + f.ClusterSuffix

		initBuildDeploy(t, p, flags,
			setMinimalMemAndCPUNumInst1,
			p.setSingularityRequestID(t, "cluster1", customID1),
		)

		assertSingularityRequestTypeService(t, f, customID1)
		assertActiveStatus(t, f, customID1)
		assertNonNilHealthCheckOnLatestDeploy(t, f, customID1)

		customID2 := "some-custom-req-id2" + f.ClusterSuffix

		p.TransformManifest(t, nil, p.setSingularityRequestID(t, "cluster1", customID2))

		p.MustRun(t, "deploy", nil, "-force", "-cluster", "cluster1", "-tag", "1.2.3")

		assertSingularityRequestTypeService(t, f, customID2)
		assertActiveStatus(t, f, customID2)
		assertNonNilHealthCheckOnLatestDeploy(t, f, customID2)

		// TODO: Implement cleanup of old request.
		//assertRequestDoesNotExist(t, f, customID1)

		assertActiveStatus(t, f, customID1) // This works because we do not yet do cleanup.
	})

	m.Run("getartifact-success", func(t *testing.T, f *fixture) {
		p := setupProject(t, f, f.Projects.HTTPServer())
		flags := &sousFlags{
			repo: p.repo,
			tag:  "1.2.3",
		}
		p.MustRun(t, "build", flags)
		p.MustRun(t, "artifact get", flags)
	})

	m.Run("repeated-tag-fails-build", func(t *testing.T, f *fixture) {
		p := setupProject(t, f, f.Projects.HTTPServer())

		flags := &sousFlags{
			repo: p.repo,
			tag:  "1.2.3",
		}

		p.MustRun(t, "build", flags)

		// This line means we end up with a different Dockerfile, thus a
		// different image digest once it's built.
		// TODO SS: Provide a more explicit mechanism for changing
		// files in a project after initial setup.
		f.Projects.Sleeper().Overwrite(p.Dir)

		gotStderr := p.MustFail(t, "build", flags)
		want := "artifact already registered"
		if !strings.Contains(gotStderr, want) {
			t.Errorf("got stderr %q, want it to contain %q", gotStderr, want)
		}
	})

	m.Run("repeated-tag-fails-build-norepoflag", func(t *testing.T, f *fixture) {
		p := setupProject(t, f, f.Projects.HTTPServer())

		flags := &sousFlags{
			tag: "1.2.3",
		}

		p.MustRun(t, "build", flags)

		// This line means we end up with a different Dockerfile, thus a
		// different image digest once it's built.
		// TODO SS: Provide a more explicit mechanism for changing
		// files in a project after initial setup.
		f.Projects.Sleeper().Overwrite(p.Dir)

		p.MustRun(t, "context", flags)

		gotStderr := p.MustFail(t, "build", flags)
		want := "artifact already registered"
		if !strings.Contains(gotStderr, want) {
			t.Errorf("got stderr %q, want it to contain %q", gotStderr, want)
		}
	})
}<|MERGE_RESOLUTION|>--- conflicted
+++ resolved
@@ -9,21 +9,15 @@
 	sous "github.com/opentable/sous/lib"
 )
 
-func initProject(t *testing.T, client *sousClient, flags *sousFlags, transforms ...ManifestTransform) {
+func initProject(t *testing.T, client *sousProject, flags *sousFlags, transforms ...ManifestTransform) {
 	client.MustRun(t, "init", flags.SousInitFlags())
 	client.TransformManifest(t, flags.ManifestIDFlags(), transforms...)
 }
 
 // initBuild is a macro to fast-forward to tests to a point where we have
 // initialised the project, transformed the manifest, and performed a build.
-<<<<<<< HEAD
 func initBuild(t *testing.T, client *sousProject, flags *sousFlags, transforms ...ManifestTransform) {
-	client.MustRun(t, "init", flags.SousInitFlags())
-	client.TransformManifest(t, flags.ManifestIDFlags(), transforms...)
-=======
-func initBuild(t *testing.T, client *sousClient, flags *sousFlags, transforms ...ManifestTransform) {
 	initProject(t, client, flags, transforms...)
->>>>>>> f71f53b4
 	client.MustRun(t, "build", flags.SourceIDFlags())
 }
 
