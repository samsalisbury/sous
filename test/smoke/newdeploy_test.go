--- conflicted
+++ resolved
@@ -87,18 +87,11 @@
 						Cluster: "cluster1",
 					}
 
-<<<<<<< HEAD
-				assertActiveStatus(t, f, did)
-				assertSingularityRequestTypeService(t, f, did)
-				assertNonNilHealthCheckOnLatestDeploy(t, f, did)
-				assertUserOnLatestDeploy(t, f, did)
-			})
-=======
-					assertActiveStatus(t, f, did)
-					assertSingularityRequestTypeService(t, f, did)
-					assertNonNilHealthCheckOnLatestDeploy(t, f, did)
-				})
->>>>>>> 2186eeb9
+					assertActiveStatus(t, f, did)
+					assertSingularityRequestTypeService(t, f, did)
+          assertNonNilHealthCheckOnLatestDeploy(t, f, did)
+        	assertUserOnLatestDeploy(t, f, did)
+				})
 
 				t.Run("zero-instances", func(t *testing.T) {
 					f := pf.NewIsolatedFixture(t, fixtureConfig)
